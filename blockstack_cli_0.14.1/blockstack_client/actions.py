#!/usr/bin/env python
# -*- coding: utf-8 -*-
from __future__ import print_function

"""
    Blockstack-client
    ~~~~~
    copyright: (c) 2014-2015 by Halfmoon Labs, Inc.
    copyright: (c) 2016 by Blockstack.org

    This file is part of Blockstack-client.

    Blockstack-client is free software: you can redistribute it and/or modify
    it under the terms of the GNU General Public License as published by
    the Free Software Foundation, either version 3 of the License, or
    (at your option) any later version.

    Blockstack-client is distributed in the hope that it will be useful,
    but WITHOUT ANY WARRANTY; without even the implied warranty of
    MERCHANTABILITY or FITNESS FOR A PARTICULAR PURPOSE.  See the
    GNU General Public License for more details.
    You should have received a copy of the GNU General Public License
    along with Blockstack-client. If not, see <http://www.gnu.org/licenses/>.
"""

"""
Every method that begins with `cli_` in this module
is matched to an action to be taken, based on the
CLI input.

Default options begin with `cli_`.  For exmample, "blockstack transfer ..."
will cause `cli_transfer(...)` to be called.

Advanced options begin with `cli_advanced_`.  For example, "blockstack wallet ..."
will cause `cli_advanced_wallet(...)` to be called.

The following conventions apply to `cli_` methods here:
* Each will always take a Namespace (from ArgumentParser.parse_known_args())
as its first argument.
* Each will return a dict with the requested information.  The key 'error'
will be set to indicate an error condition.

If you want to add a new command-line action, implement it here.  This
will make it available not only via the command-line, but also via the
local RPC interface and the test suite.

Use the _cli_skel method below a template to create new functions.
"""

import sys
import json
import traceback
import os
import re
import errno
import virtualchain
from socket import error as socket_error
import time
import blockstack_zones
import blockstack_profiles
import requests
import base64

requests.packages.urllib3.disable_warnings()

import logging
logging.disable(logging.CRITICAL)

# Hack around absolute paths
current_dir = os.path.abspath(os.path.dirname(__file__))
parent_dir = os.path.abspath(current_dir + '/../')

sys.path.insert(0, parent_dir)

<<<<<<< HEAD
from blockstack_client import (
    delete_immutable, delete_mutable, get_all_names, get_consensus_at,
    get_immutable, get_mutable, get_name_blockchain_record,
    get_name_cost, get_name_profile, get_name_zonefile,
    get_records_at, get_names_in_namespace, get_names_owned_by_address,
    get_namespace_blockchain_record, get_namespace_cost,
    is_user_zonefile, list_immutable_data_history, list_update_history,
    list_zonefile_history, list_accounts, get_account, put_account,
    delete_account, lookup_snv, put_immutable, put_mutable
)
=======
from blockstack_client import \
    delete_immutable, \
    delete_mutable, \
    get_all_names, \
    get_consensus_at, \
    get_immutable, \
    get_mutable, \
    get_name_blockchain_record, \
    get_name_cost, \
    get_name_profile, \
    get_name_zonefile, \
    get_nameops_at, \
    get_names_in_namespace, \
    get_names_owned_by_address, \
    get_namespace_blockchain_record, \
    get_namespace_cost, \
    is_user_zonefile, \
    list_immutable_data_history, \
    list_update_history, \
    list_zonefile_history, \
    list_accounts, \
    get_account, \
    put_account, \
    delete_account, \
    lookup_snv, \
    put_immutable, \
    put_mutable
>>>>>>> 19cf4b42

from blockstack_client.profile import profile_update, zonefile_data_replicate

from rpc import local_rpc_connect, local_rpc_status, local_rpc_stop, start_rpc_endpoint
import rpc as local_rpc
import config

<<<<<<< HEAD
from .config import (
    CONFIG_PATH, CONFIG_DIR, configure, FIRST_BLOCK_TIME_UTC,
    get_utxo_provider_client, set_advanced_mode,
    APPROX_PREORDER_TX_LEN, APPROX_REGISTER_TX_LEN,
    APPROX_UPDATE_TX_LEN, APPROX_TRANSFER_TX_LEN,
    FIRST_BLOCK_MAINNET, NAME_UPDATE,
    BLOCKSTACK_DEBUG, BLOCKSTACK_TEST
)

from .storage import is_valid_name, is_b40, get_drivers_for_url
=======
from .storage import is_valid_hash, is_b40, get_drivers_for_url
>>>>>>> 19cf4b42
from .user import add_user_zonefile_url, remove_user_zonefile_url

from pybitcoin import is_b58check_address

from .backend.blockchain import (
    get_balance, is_address_usable,
    can_receive_name, get_tx_confirmations, get_tx_fee
)

from .backend.nameops import (
    estimate_preorder_tx_fee, estimate_register_tx_fee,
    estimate_update_tx_fee, estimate_transfer_tx_fee,
    estimate_renewal_tx_fee
)

from .backend.queue import queuedb_remove, queuedb_find

from .wallet import *
from .keys import *
from .proxy import *
from .client import analytics_event
from .app import app_register, app_unregister, app_get_wallet
<<<<<<< HEAD
from .scripts import UTXOException
from .user import user_zonefile_urls, user_zonefile_data_pubkey, make_empty_user_zonefile

from .utils import exit_with_error, satoshis_to_btc
=======
from .scripts import UTXOException, is_name_valid
from .user import user_zonefile_urls, user_zonefile_data_pubkey, make_empty_user_zonefile 
>>>>>>> 19cf4b42

log = config.get_logger()


"""
The _cli_skel method is provided as a template for developers of
cli_ methods.

NOTE: extra cli arguments may be included in function params

NOTE: $NAME_OF_COMMAND must not have embedded whitespaces.

NOTE: As a security precaution, a cli_ function is not accessible
NOTE: via RPC by default. It has to be enabled explicitly. See below.

NOTE: If the "rpc" pragma is present, then the method will be
NOTE: accessible via the RPC interface of the background process

NOTE: Help string in arg and opt must be enclosed in single quotes.

The entire docstr must strictly adhere to this convention:
    command: $NAME_OF_COMMAND [rpc]
    help: $HELP_STRING
    arg: $ARG_NAME ($ARG_TYPE) '$ARG_HELP'
    arg: $ARG_NAME ($ARG_TYPE) '$ARG_HELP'
    opt: $OPT_ARG_NAME ($OPT_ARG_TYPE) '$OPT_ARG_HELP'
    opt: $OPT_ARG_NAME ($OPT_ARG_TYPE) '$OPT_ARG_HELP'
"""


def _cli_skel(args, config_path=CONFIG_PATH):
    """
    command: skel
    help: Skeleton cli function - developer template
    arg: foo (str) 'A required argument - foo'
    opt: bar (int) 'An optional argument - bar'
    """

    result = {}

    # update result as needed

    if 'error' in result:
        # ensure meaningful error message
        result['error'] = 'Error generating skel'
        return result

    # continue processing the result

    return result


def check_valid_name(fqu):
    """
    Verify that a name is valid.
    Return None on success
    Return an error string on error
    """
<<<<<<< HEAD
    rc = is_valid_name(fqu)
=======
    rc = is_name_valid( fqu )
>>>>>>> 19cf4b42
    if rc:
        return None

    # get a coherent reason why
    if '.' not in fqu:
        msg = (
            'The name specified is invalid. '
            'Names must end with a period followed by a valid TLD.'
        )

        return msg

    name = fqu.split('.')[0]

    if not name:
        msg = (
            'The name specified is invalid. '
            'Names must be at least one character long, not including the TLD.'
        )

        return msg

    if not is_b40(name):
        msg = (
            'The name specified is invalid. '
            'Names may only contain alphanumeric characters, '
            'dashes, and underscores.'
        )

        return msg

    return 'The name is invalid'


def operation_sanity_check(fqu, payment_privkey_info, owner_privkey_info,
                           config_path=CONFIG_PATH, transfer_address=None, proxy=None):
    """
    Any update, transfer, renew, or revoke operation
    should pass these tests:
    * name must be registered
    * name must be owned by the owner address in the wallet
    * the payment address must have enough BTC
    * the payment address can't have any pending transactions
    * if given, the transfer address must be suitable for receiving the name
    (i.e. it can't own too many names already).

    Return {'status': True} on success
    Return {'error': ...} on error
    """

    config_dir = os.path.dirname(config_path)
    wallet_path = os.path.join(config_dir, WALLET_FILENAME)

    if proxy is None:
        proxy = get_default_proxy(config_path)

    if not is_name_registered(fqu, proxy=proxy):
        return {'error': '{} is not registered yet.'.format(fqu)}

    utxo_client = get_utxo_provider_client(config_path=config_path)
    payment_address, owner_address, data_address = (
        get_addresses_from_file(wallet_path=wallet_path)
    )

    if not is_name_owner(fqu, owner_address, proxy=proxy):
        return {'error': '{} is not in your possession.'.format(fqu)}

    owner_privkey_params = get_privkey_info_params(owner_privkey_info)

    estimate_func = None

    # get tx fee
    if transfer_address is not None:
        estimate_func = estimate_transfer_tx_fee
        approx_tx_fee = '00' * APPROX_TRANSFER_TX_LEN
    else:
        estimate_func = estimate_update_tx_fee
        approx_tx_fee = '00' * APPROX_UPDATE_TX_LEN

    tx_fee = estimate_func(
        fqu, payment_privkey_info, owner_address, utxo_client,
        owner_privkey_params=owner_privkey_params,
        config_path=config_path, include_dust=True
    )

    if tx_fee is None:
        # do our best
        tx_fee = get_tx_fee(approx_tx_fee, config_path=config_path)

    if tx_fee is None:
        return {'error': 'Failed to get fee estimate'}

    balance = get_balance(payment_address, config_path=config_path)

    if balance < tx_fee:
        msg = 'Address {} does not have a sufficient balance (need {}).'
        return {'error': msg.format(payment_address, balance)}

    if not is_address_usable(payment_address, config_path=config_path):
        msg = 'Address {} has insufficiently confirmed transactions. Wait and try later.'
        return {'error': msg.format(payment_address)}

    if transfer_address is None:
        return {'status': True}

    try:
        is_b58check_address(str(transfer_address))
    except:
        msg = 'Address {} is not a valid Bitcoin address.'
        return {'error': msg.format(transfer_address)}

    if not can_receive_name(transfer_address, proxy=proxy):
        msg = 'Address {} owns too many names already.'
        return {'error': msg.format(transfer_address)}

    return {'status': True}


def get_total_registration_fees(name, payment_privkey_info, owner_privkey_info,
                                proxy=None, config_path=CONFIG_PATH, payment_address=None):
    """
    Get all fees associated with registrations.
    Returned values are in satoshis.
    """
    try:
        data = get_name_cost(name, proxy=proxy)
    except Exception as e:
        log.exception(e)
        return {'error': 'Could not connect to server'}

    if 'error' in data:
        msg = 'Could not determine price of name: {}'
        return {'error': msg.format(data['error'])}

    insufficient_funds, owner_address, payment_address = False, None, None

    if payment_privkey_info is not None:
        payment_address = get_privkey_info_address(payment_privkey_info)

    if owner_privkey_info is not None:
        owner_address = get_privkey_info_address(owner_privkey_info)

    utxo_client = get_utxo_provider_client(config_path=config_path)

    # fee estimation: cost of name + cost of preorder transaction +
    # fee estimation: cost of registration transaction + cost of update transaction

    reply = {}
    reply['name_price'] = data['satoshis']

    preorder_tx_fee, register_tx_fee, update_tx_fee = None, None, None

    try:
        owner_privkey_params = get_privkey_info_params(owner_privkey_info)

        preorder_tx_fee = estimate_preorder_tx_fee(
            name, data['satoshis'], payment_address, utxo_client,
            owner_privkey_params=owner_privkey_params,
            config_path=config_path, include_dust=True
        )

        if preorder_tx_fee is not None:
            preorder_tx_fee = int(preorder_tx_fee)
        else:
            # do our best
            preorder_tx_fee = get_tx_fee('00' * APPROX_PREORDER_TX_LEN, config_path=config_path)
            insufficient_funds = True

        register_tx_fee = estimate_register_tx_fee(
            name, payment_address, utxo_client,
            owner_privkey_params=owner_privkey_params,
            config_path=config_path, include_dust=True
        )

        if register_tx_fee is not None:
            register_tx_fee = int(register_tx_fee)
        else:
            register_tx_fee = get_tx_fee('00' * APPROX_REGISTER_TX_LEN, config_path=config_path)
            insufficient_funds = True

        update_tx_fee = estimate_update_tx_fee(
            name, payment_privkey_info, owner_address, utxo_client,
            owner_privkey_params=owner_privkey_params,
            config_path=config_path, payment_address=payment_address, include_dust=True
        )

        if update_tx_fee is not None:
            update_tx_fee = int(update_tx_fee)
        else:
            update_tx_fee = get_tx_fee('00' * APPROX_UPDATE_TX_LEN, config_path=config_path)
            insufficient_funds = True
    except UTXOException as ue:
        log.error('Failed to query UTXO provider.')
        if BLOCKSTACK_DEBUG is not None:
            log.exception(ue)

        return {'error': 'Failed to query UTXO provider.  Please try again.'}

    reply['preorder_tx_fee'] = int(preorder_tx_fee)
    reply['register_tx_fee'] = int(register_tx_fee)
    reply['update_tx_fee'] = int(update_tx_fee)

    reply['total_estimated_cost'] = sum((
        int(reply['name_price']),
        reply['preorder_tx_fee'],
        reply['register_tx_fee'],
        reply['update_tx_fee']
    ))

    if insufficient_funds and payment_privkey_info is not None:
        reply['warnings'] = ['Insufficient funds; fees are rough estimates.']

    if payment_privkey_info is None:
        reply.setdefault('warnings', [])
        reply['warnings'].append('Wallet not accessed; fees are rough estimates.')

    return reply


def wallet_ensure_exists(config_dir=CONFIG_DIR, password=None, wallet_path=None):
    """
    Ensure that the wallet exists and is initialized
    Return {'status': True} on success
    Return {'error': ...} on error
    """
    wallet_path = os.path.join(config_dir, WALLET_FILENAME)

    if not wallet_exists(config_dir=config_dir):
        res = initialize_wallet(wallet_path=wallet_path, password=password)
        if 'error' in res:
            return res

    return {'status': True}


def load_zonefile(fqu, zonefile_data, check_current=True):
    """
    Load a zonefile from a string, which can be
    either JSON or text.  Verify that it is
    well-formed and current.

    Return {'status': True, 'zonefile': the serialized zonefile data (as a string)} on success.
    Return {'error': ...} on error
    Return {'error': ..., 'identical': True, 'zonefile': serialized zonefile string} if the zonefile is identical
    """

    user_data = str(zonefile_data)
    user_zonefile = None
    try:
        user_data = json.loads(user_data)
    except:
        log.debug('Zonefile is not a serialized JSON string; try parsing as text')
        try:
            user_data = blockstack_zones.parse_zone_file(user_data)
            user_data = dict(user_data)  # force dict. e.g if not defaultdict
        except Exception as e:
            if BLOCKSTACK_TEST is not None:
                log.exception(e)

            return {'error': 'Zonefile data is invalid.'}

    # is this a zonefile?
    try:
        user_zonefile = blockstack_zones.make_zone_file(user_data)
    except Exception as e:
        log.exception(e)
        log.error('Invalid zonefile')
        return {'error': 'Invalid zonefile\n{}'.format(traceback.format_exc())}

    # sanity checks...
    if fqu != user_data.get('$origin', ''):
        log.error('Zonefile is missing or has invalid $origin')
        return {'error': 'Invalid $origin; must use your name'}

    if '$ttl' not in user_data:
        log.error('Zonefile is missing a TTL')
        return {'error': 'Missing $ttl; please supply a positive integer'}

    if not is_user_zonefile(user_data):
        log.error('Zonefile is non-standard')
        return {'error': 'Zonefile is missing or has invalid URI and/or TXT records'}

    try:
        ttl = int(user_data['$ttl'])
        assert ttl >= 0
    except Exception as e:
        return {'error': 'Invalid $ttl; must be a positive integer'}

    if check_current and is_zonefile_current(fqu, user_data):
        msg = 'Zonefile data is same as current zonefile; update not needed.'
        log.error(msg)
        return {'error': msg, 'identical': True, 'zonefile': user_zonefile}

    return {'status': True, 'zonefile': user_zonefile}


def cli_configure(args, config_path=CONFIG_PATH):
    """
    command: configure
    help: Interactively configure the client
    """

    opts = configure(interactive=True, force=True, config_file=config_path)
    result = {}
    result['path'] = opts['blockstack-client']['path']

    return result


def cli_balance(args, config_path=CONFIG_PATH):
    """
    command: balance
    help: Get the account balance
    """

    config_dir = os.path.dirname(config_path)
    wallet_path = os.path.join(config_dir, WALLET_FILENAME)
    if not wallet_exists(config_dir=config_dir):
        res = initialize_wallet(wallet_path=wallet_path)
        if 'error' in res:
            return res

    result = {}

    result['total_balance'], result['addresses'] = (
        get_total_balance(wallet_path=wallet_path, config_path=config_path)
    )

    return result


def cli_price(args, config_path=CONFIG_PATH, proxy=None, password=None):
    """
    command: price
    help: Get the price of a name
    arg: name (str) 'Name to query'
    """

    proxy = get_default_proxy() if proxy is None else proxy

    fqu = str(args.name)
    error = check_valid_name(fqu)
    config_dir = os.path.dirname(config_path)
    wallet_path = os.path.join(config_dir, WALLET_FILENAME)

    payment_privkey_info, owner_privkey_info = None, None
    payment_address, owner_address = None, None

    if error:
        return {'error': error}

    payment_address, owner_address, data_pubkey = (
        get_addresses_from_file(config_dir=config_dir, wallet_path=wallet_path)
    )

    if local_rpc_status(config_dir=config_dir):
        try:
            wallet_keys = get_wallet_keys(config_path, password)
            if 'error' in wallet_keys:
                return wallet_keys

            payment_privkey_info = wallet_keys['payment_privkey']
            owner_privkey_info = wallet_keys['owner_privkey']
        except (OSError, IOError) as e:
            # backend is not running; estimate with addresses
            if BLOCKSTACK_DEBUG is not None:
                log.exception(e)

    # must be available
    try:
        blockchain_record = get_name_blockchain_record(fqu)
    except socket_error:
        return {'error': 'Error connecting to server.'}

    if 'owner_address' in blockchain_record:
        return {'error': 'Name already registered.'}

    fees = get_total_registration_fees(
        fqu, payment_privkey_info, owner_privkey_info, proxy=proxy,
        config_path=config_path, payment_address=payment_address
    )

    analytics_event('Name price', {})

    if 'error' in fees:
        return fees

    # convert to BTC
    btc_keys = [
        'preorder_tx_fee', 'register_tx_fee',
        'update_tx_fee', 'total_estimated_cost',
        'name_price'
    ]

    for k in btc_keys:
        v = {
            'satoshis': '{}'.format(fees[k]),
            'btc': '{}'.format(satoshis_to_btc(fees[k]))
        }
        fees[k] = v

    return fees


def cli_deposit(args, config_path=CONFIG_PATH):
    """
    command: deposit
    help: Display the address with which to receive bitcoins
    """

    config_dir = os.path.dirname(config_path)
    wallet_path = os.path.join(config_dir, WALLET_FILENAME)
    if not os.path.exists(wallet_path):
        res = initialize_wallet(wallet_path=wallet_path)
        if 'error' in res:
            return res

    result = {}
    result['message'] = 'Send bitcoins to the address specified.'
    result['address'], owner_address, data_address = (
        get_addresses_from_file(wallet_path=wallet_path)
    )

    return result


def cli_import(args, config_path=CONFIG_PATH):
    """
    command: import
    help: Display the address with which to receive names
    """

    config_dir = os.path.dirname(config_path)
    wallet_path = os.path.join(config_dir, WALLET_FILENAME)
    if not os.path.exists(wallet_path):
        res = initialize_wallet(wallet_path=wallet_path)
        if 'error' in res:
            return res

    result = {}
    result['message'] = (
        'Send the name you want to receive to the address specified.'
    )

    payment_address, result['address'], data_address = (
        get_addresses_from_file(wallet_path=wallet_path)
    )

    return result


def cli_names(args, config_path=CONFIG_DIR):
    """
    command: names
    help: Display the names owned by local addresses
    """
    result = {}

    config_dir = os.path.dirname(config_path)
    wallet_path = os.path.join(config_dir, WALLET_FILENAME)
    if not os.path.exists(wallet_path):
        res = initialize_wallet(wallet_path=wallet_path)
        if 'error' in res:
            return res

    result['names_owned'] = get_all_names_owned(wallet_path)
    result['addresses'] = get_owner_addresses_and_names(wallet_path)

    return result


def get_server_info(args, config_path=config.CONFIG_PATH, get_local_info=False):
    """
    Get information about the running server,
    and any pending operations.
    """

    config_dir = os.path.dirname(config_path)
    conf = config.get_config(config_path)

    resp = getinfo()
    result = {}

    result['cli_version'] = config.VERSION
    result['advanced_mode'] = conf['advanced_mode']

    if 'error' in resp:
        result['server_alive'] = False
        result['server_error'] = resp['error']
        return result

    result['server_alive'] = True

    result['server_host'] = (
        resp.get('server_host') or
        conf.get('server')
    )

    result['server_port'] = (
        resp.get('server_port') or
        int(conf.get('port'))
    )

    result['server_version'] = (
        resp.get('server_version') or
        resp.get('blockstack_version') or
        resp.get('blockstore_version')
    )

    if result['server_version'] is None:
        raise Exception('Missing server version')

    result['last_block_processed'] = (
        resp.get('last_block_processed') or
        resp.get('last_block') or
        resp.get('blocks')
    )

    if result['last_block_processed'] is None:
        raise Exception('Missing height of block last processed')

    result['last_block_seen'] = (
        resp.get('last_block_seen') or
        resp.get('blockchain_blocks') or
        resp.get('bitcoind_blocks')
    )

    if result['last_block_seen'] is None:
        raise Exception('Missing height of last block seen')

    try:
        result['consensus_hash'] = resp['consensus']
    except KeyError:
        raise Exception('Missing consensus hash')

    if not get_local_info:
        return result

    # get state of pending names
    res = wallet_ensure_exists(config_dir)
    if 'error' in res:
        return res

    res = start_rpc_endpoint(config_dir)
    if 'error' in res:
        return res

    rpc = local_rpc_connect(config_dir=config_dir)

    if rpc is None:
        return result

    current_state = json.loads(rpc.backend_state())

    queue_types = {
        'preorder': [],
        'register': [],
        'update': [],
        'transfer': []
    }

    def format_new_entry(entry):
        """
        Determine data to display
        """
        new_entry = {}
        new_entry['name'] = entry['fqu']

        confirmations = get_tx_confirmations(
            entry['tx_hash'], config_path=config_path
        )

        confirmations = 0 if confirmations is None else confirmations

        new_entry['confirmations'] = confirmations
        new_entry['tx_hash'] = entry['tx_hash']

        return new_entry

    def format_queue_display(preorder_queue, register_queue):
        """
        Omit duplicates
        """
        for entry in register_queue:
            name = entry['name']
            for check_entry in preorder_queue:
                if check_entry['name'] == name:
                    preorder_queue.remove(check_entry)

    for entry in current_state:
        entry_type = entry['type']
        if entry_type not in queue_types:
            log.error('Unknown entry type "{}"'.format(entry_type))
            continue

        queue_types[entry['type']].append(format_new_entry(entry))

    format_queue_display(queue_types['preorder'], queue_types['register'])

    for queue_type in queue_types:
        if not queue_types[queue_type]:
            del queue_types[queue_type]

    if queue_types:
        result['queue'] = queue_types

    return result


def cli_info(args, config_path=CONFIG_PATH):
    """
    command: info
    help: Get details about pending name commands
    """
    return get_server_info(args, config_path=config_path, get_local_info=True)


def cli_ping(args, config_path=CONFIG_PATH):
    """
    command: ping
    help: Check server status and get server details
    """
    return get_server_info(args, config_path=config_path)


def cli_lookup(args, config_path=CONFIG_PATH):
    """
    command: lookup
    help: Get the zone file and profile for a particular name
    arg: name (str) 'The name to look up'
    """
    data = {}

    blockchain_record = None
    fqu = str(args.name)

    error = check_valid_name(fqu)
    if error:
        return {'error': error}

    try:
        blockchain_record = get_name_blockchain_record(fqu)
    except socket_error:
        return {'error': 'Error connecting to server.'}

    if 'error' in blockchain_record:
        return blockchain_record

    if 'value_hash' not in blockchain_record:
        return {'error': '{} has no profile'.format(fqu)}

    if blockchain_record.get('revoked', False):
        msg = 'Name is revoked. Use get_name_blockchain_record for details.'
        return {'error': msg}

    try:
        user_profile, user_zonefile = get_name_profile(
            str(args.name), name_record=blockchain_record
        )
        if 'error' in user_zonefile:
            return user_zonefile

        data['profile'] = user_profile
        data['zonefile'] = user_zonefile
    except Exception as e:
        log.exception(e)
        msg = 'Failed to look up name\n{}'
        return {'error': msg.format(traceback.format_exc())}

    result = data
    analytics_event('Name lookup', {})

    return result


def cli_whois(args, config_path=CONFIG_PATH):
    """
    command: whois
    help: Look up the blockchain info for a name
    arg: name (str) 'The name to look up'
    """
    result = {}

    record, fqu = None, str(args.name)

    error = check_valid_name(fqu)
    if error:
        return {'error': error}

    try:
        record = get_name_blockchain_record(fqu)
    except socket_error:
        exit_with_error('Error connecting to server.')

    if 'error' in record:
        return record

    if record.get('revoked', False):
        msg = 'Name is revoked. Use get_name_blockchain_record for details.'
        return {'error': msg}

    history = record.get('history', {})
    update_heights = []
    try:
        assert isinstance(history, dict)

        # all items must be ints
        update_heights = sorted(int(_) for _ in history)
    except (AssertionError, ValueError):
        return {'error': 'Invalid record data returned'}

    result['block_preordered_at'] = record['preorder_block_number']
    result['block_renewed_at'] = record['last_renewed']
    result['last_transaction_id'] = record['txid']
    result['owner_address'] = record['address']
    result['owner_script'] = record['sender']

    if update_heights:
        result['last_transaction_height'] = update_heights[-1]

    value_hash = record.get('value_hash', None)
    if value_hash in [None, 'null', '']:
        result['has_zonefile'] = False
    else:
        result['has_zonefile'] = True
        result['zonefile_hash'] = value_hash

    expire_block = record.get('expire_block', None)
    if expire_block is not None:
        result['expire_block'] = expire_block
        result['approx_expiration_date'] = time.strftime(
            '%Y %b %d %H:%M:%s UTC',
            time.gmtime(
                FIRST_BLOCK_TIME_UTC + (
                    expire_block - FIRST_BLOCK_MAINNET
                ) * 600
            )
        )

    analytics_event('Whois', {})

    return result


def get_wallet_with_backoff(config_path):
    """
    Get the wallet, but keep trying
    in the case of a ECONNREFUSED
    (i.e. the API daemon could still be initializing)

    Return the wallet keys on success (as a dict)
    return {'error': ...} on error
    """

    wallet_keys = None
    i = 0
    for i in range(3):
        try:
            wallet_keys = get_wallet(config_path=config_path)
            return wallet_keys
        except (IOError, OSError) as se:
            if se.errno == errno.ECONNREFUSED:
                # still spinning up
                time.sleep(i + 1)
                continue

            raise

    if i == 3:
        log.error('Failed to get_wallet')
        wallet_keys = {'error': 'Failed to connect to API daemon'}

    return wallet_keys


def get_wallet_keys(config_path, password):
    """
    Load up the wallet keys
    Return the dict with the keys on success
    Return {'error': ...} on failure
    """

    config_dir = os.path.dirname(config_path)
    wallet_path = os.path.join(config_dir, WALLET_FILENAME)
    if not os.path.exists(wallet_path):
        res = initialize_wallet(wallet_path=wallet_path)
        if 'error' in res:
            return res

    if not is_wallet_unlocked(config_dir=config_dir):
        log.debug('unlocking wallet ({})'.format(config_dir))
        res = unlock_wallet(config_dir=config_dir, password=password)
        if 'error' in res:
            log.error('unlock_wallet: {}'.format(res['error']))
            return res

    return get_wallet_with_backoff(config_path)


def prompt_invalid_zonefile():
    """
    Prompt the user whether or not to replicate
    an invalid zonefile
    """
    warning_str = (
        '\nWARNING!  This zone file data does not look like a zone file.\n'
        'If you proceed to use this data, no one will be able to look\n'
        'up your profile.\n\n'
        'Proceed? (Y/n): '
    )
    proceed = raw_input(warning_str)
    return proceed.lower() in ['y']


def is_valid_path(path):
    """
    Is the given string a valid path?
    """
    if not isinstance(path, str):
        return False

    return '\x00' not in path


def cli_register(args, config_path=CONFIG_PATH,
                 interactive=True, password=None, proxy=None):
    """
    command: register
    help: Register a name
    arg: name (str) 'The name to register'
    """

    proxy = get_default_proxy(config_path) if proxy is None else proxy

    config_dir = os.path.dirname(config_path)
    res = wallet_ensure_exists(config_dir)
    if 'error' in res:
        return res

    res = start_rpc_endpoint(config_dir, password=password)
    if 'error' in res:
        return res

    result = {}
    fqu = str(args.name)
    error = check_valid_name(fqu)
    if error:
        return {'error': error}

    if is_name_registered(fqu, proxy=proxy):
        return {'error': '{} is already registered.'.format(fqu)}

    wallet_keys = get_wallet_keys(config_path, password)
    if 'error' in wallet_keys:
        return wallet_keys

    owner_privkey_info = wallet_keys['owner_privkey']
    payment_privkey_info = wallet_keys['payment_privkey']

    owner_address = get_privkey_info_address(owner_privkey_info)
    payment_address = get_privkey_info_address(payment_privkey_info)

    fees = get_total_registration_fees(
        fqu, payment_privkey_info, owner_privkey_info,
        proxy=proxy, config_path=config_path
    )

    if 'error' in fees:
        return fees

    if interactive:
        try:
            cost = fees['total_estimated_cost']
            input_prompt = (
                'Registering {} will cost {} BTC.\n'
                'The entire process takes 30 confirmations, or about 5 hours.\n'
                'You need to have Internet access during this time period, so\n'
                'this program can send the right transactions at the right\n'
                'times.\n\n'
                'Continue? (Y/n): '
            )
            input_prompt = input_prompt.format(fqu, satoshis_to_btc(cost))
            user_input = raw_input(input_prompt)
            user_input = user_input.lower()

            if user_input.lower() != 'y':
                print('Not registering.')
                exit(0)
        except KeyboardInterrupt:
            print('\nExiting.')
            exit(0)

    balance = get_balance(payment_address, config_path=config_path)
    if balance < fees['total_estimated_cost']:
        msg = 'Address {} does not have enough balance (need {}, have {}).'
        msg = msg.format(payment_address, fees['total_estimated_cost'], balance)
        return {'error': msg}

    if not can_receive_name(owner_address, proxy=proxy):
        msg = 'Address {} owns too many names already.'.format(owner_address)
        return {'error': msg}

    if not is_address_usable(payment_address, config_path=config_path):
        msg = (
            'Address {} has insufficiently confirmed transactions. '
            'Wait and try later.'
        )
        msg = msg.format(payment_address)
        return {'error': msg}

    rpc = local_rpc_connect(config_dir=config_dir)

    try:
        resp = rpc.backend_preorder(fqu)
    except:
        return {'error': 'Error talking to server, try again.'}

    total_estimated_cost = {'total_estimated_cost': fees['total_estimated_cost']}

    if 'success' in resp and resp['success']:
        result = resp
        analytics_event('Register name', total_estimated_cost)
        return result

    if 'error' in resp:
        log.debug('RPC error: {}'.format(resp['error']))
        return resp

    if 'message' in resp:
        return {'error': resp['message']}

    analytics_event('Register name', total_estimated_cost)

    return result


def configure_zonefile(name, zonefile, data_pubkey=None):
    """
    Given a name and zonefile, help the user configure the
    zonefile information to store (just URLs for now).

    @zonefile must be parsed and must be a dict.

    Return the new zonefile on success
    Return None if the zonefile did not change.
    """
    if zonefile is None:
        print('WARNING: No zonefile could be found.')
        print('WARNING: Creating an empty zonefile.')
        zonefile = make_empty_user_zonefile(name, data_pubkey)

    running = True
    do_update = True
    old_zonefile = {}
    old_zonefile.update(zonefile)

    while running:
        public_key = user_zonefile_data_pubkey(zonefile)
        urls = user_zonefile_urls(zonefile)
        if urls is None:
            urls = []

        # which drivers?
        url_drivers = {url: get_drivers_for_url(url) for url in urls}

        print('-' * 80)

        msg = 'Data public key: {}'
        print(msg.format(public_key if public_key is not None else '(not set)'))

        print('')
        print('Profile replicas ({}):'.format(len(urls)))
        if not urls:
            print('(none)')

        for i, url in enumerate(urls):
            drivers = get_drivers_for_url(url)
            print(
                '({}) [{}] at {}'.format(
                    i + 1, ''.join(d.__name__ for d in drivers), url
                )
            )

        print('')
        print('What would you like to do?')
        print('(a) Add URL')
        print('(b) Remove URL')
        print('(c) Save zonefile')
        print('(d) Do not save zonefile')
        print('')
        selection = raw_input('Selection: ').lower()

        if selection == 'd':
            do_update = False
            break
        elif selection == 'c':
            # save zonefile
            break
        elif selection == 'a':
            # add a url
            while True:
                try:
                    new_url = raw_input('Enter the new profile URL: ')
                except KeyboardInterrupt:
                    print('Keyboard interrupt')
                    break

                new_url = new_url.strip()

                # do any drivers accept this URL?
                drivers = get_drivers_for_url(new_url)
                if not drivers:
                    print('No drivers can handle {}'.format(new_url))
                    continue

                # add to the zonefile
                new_zonefile = add_user_zonefile_url(zonefile, new_url)
                if new_zonefile is not None:
                    zonefile = new_zonefile
                    break

                print('Duplicate URL')
        elif selection == 'b':
            # remove a URL
            url_to_remove = None
            while True:
                try:
                    msg = 'Which URL do you want to remove? ({}-{}): '
                    url_to_remove = raw_input(msg.format(1, len(urls) + 1))
                    try:
                        url_to_remove = int(url_to_remove)
                        assert 1 <= url_to_remove and url_to_remove <= len(urls) + 1
                    except:
                        print('Bad selection')
                        continue
                    break
                except KeyboardInterrupt:
                    running = False
                    print('Keyboard interrupt')
                    break

                if url_to_remove is None:
                    continue

                # remove this URL
                url = urls[url_to_remove - 1]
                new_zonefile = remove_user_zonefile_url(zonefile, url)
                if new_zonefile is not None:
                    zonefile = new_zonefile
                    break

                data = json.dumps(zonefile, indent=4, sort_keys=True)
                msg = 'BUG: failed to remove url "{}" from zonefile\n{}\n'
                print(msg.format(url, data))
                os.abort()
        else:
            pass

    # did the zonefile change?
    if zonefile == old_zonefile:
        # no changes
        return None

    return zonefile


def cli_update(args, config_path=CONFIG_PATH, password=None,
               interactive=True, proxy=None, allow_invalid_zonefile=False):
    """
    command: update
    help: Set the zone file for a name
    arg: name (str) 'The name to update'
    opt: data (str) 'A zone file string, or a path to a file with the data.'
    """

    if not interactive and getattr(args, 'data', None) is None:
        return {'error': 'Zone file data required in non-interactive mode'}

    proxy = get_default_proxy() if proxy is None else proxy

    config_dir = os.path.dirname(config_path)
    res = wallet_ensure_exists(config_dir)
    if 'error' in res:
        return res

    res = start_rpc_endpoint(config_dir, password=password)
    if 'error' in res:
        return res

    fqu = str(args.name)
    zonefile_data = None
    if getattr(args, 'data', None) is not None:
        zonefile_data = str(args.data)

    error = check_valid_name(fqu)
    if error:
        return {'error': error}

    # is this a path?
    zonefile_data_exists = is_valid_path(zonefile_data) and os.path.exists(zonefile_data)
    if zonefile_data is not None and zonefile_data_exists:
        try:
            with open(zonefile_data) as f:
                zonefile_data = f.read()
        except:
            return {'error': 'Failed to read "{}"'.format(zonefile_data)}

    # load wallet
    wallet_keys = get_wallet_keys(config_path, password)
    if 'error' in wallet_keys:
        return wallet_keys

    # fetch remotely?
    if zonefile_data is None:
        zonefile_data_res = get_name_zonefile(
            fqu, proxy=proxy, wallet_keys=wallet_keys, raw_zonefile=True
        )

        if zonefile_data_res is None:
            zonefile_data_res = {'error': 'No zonefile'}

        if 'error' not in zonefile_data_res:
            zonefile_data = zonefile_data_res['zonefile']
        else:
            log.warning('Failed to fetch zonefile: {}'.format(zonefile_data_res['error']))

    # load zonefile, if given
    user_data_txt, user_data_hash, user_zonefile_dict = None, None, {}

    user_data_res = load_zonefile(fqu, zonefile_data)
    if 'error' not in user_data_res:
        user_data_txt = user_data_res['zonefile']
        user_data_hash = storage.get_zonefile_data_hash(user_data_res['zonefile'])
        user_zonefile_dict = blockstack_zones.parse_zone_file(user_data_res['zonefile'])
    else:
        if 'identical' in user_data_res:
            return {'error': 'Zonefile matches the current name hash; not updating.'}

        if not interactive:
            if zonefile_data is None or allow_invalid_zonefile:
                log.warning('Using non-zonefile data')

            return {'error': 'Zone file not updated (invalid)'}

        #  not a well-formed zonefile (but maybe that's okay! ask the user)
        if zonefile_data is not None:
            # something invalid here.  prompt overwrite
            proceed = prompt_invalid_zonefile()
            if not proceed:
                msg = 'Zone file not updated (reason: {})'
                return {'error': msg.format(user_data_res['error'])}

        user_data_txt = zonefile_data
        if zonefile_data is not None:
            user_data_hash = storage.get_zonefile_data_hash(zonefile_data)

    # open the zonefile editor
    data_pubkey = wallet_keys['data_pubkey']

    if interactive:
        new_zonefile = configure_zonefile(
            fqu, user_zonefile_dict, data_pubkey=data_pubkey
        )
        if new_zonefile is None:
            # zonefile did not change; nothing to do
            return {'error': 'Zonefile did not change.  No update sent.'}

    payment_privkey_info = wallet_keys['payment_privkey']
    owner_privkey_info = wallet_keys['owner_privkey']

    res = operation_sanity_check(
        fqu, payment_privkey_info, owner_privkey_info, config_path=config_path
    )

    if 'error' in res:
        return res

    rpc = local_rpc_connect(config_dir=config_dir)

    try:
        resp = rpc.backend_update(
            fqu, base64.b64encode(user_data_txt), None, user_data_hash
        )
    except Exception as e:
        log.exception(e)
        return {'error': 'Error talking to server, try again.'}

    if 'success' in resp and resp['success']:
        result = resp
        analytics_event('Update name', {})
        return result

    if 'error' in resp:
        log.error('Backend failed to queue update: {}'.format(resp['error']))
        return resp

    if 'message' in resp:
        log.error('Backend reports error: {}'.format(resp['message']))
        return {'error': resp['message']}

    analytics_event('Update name', {})

    return result


def cli_transfer(args, config_path=CONFIG_PATH, password=None):
    """
    command: transfer
    help: Transfer a name to a new address
    arg: name (str) 'The name to transfer'
    arg: address (str) 'The address to receive the name'
    """

    config_dir = os.path.dirname(config_path)
    res = wallet_ensure_exists(config_dir)
    if 'error' in res:
        return res

    res = start_rpc_endpoint(config_dir, password=password)
    if 'error' in res:
        return res

    wallet_keys = get_wallet_keys(config_path, password)
    if 'error' in wallet_keys:
        return wallet_keys

    fqu = str(args.name)
    error = check_valid_name(fqu)
    if error:
        return {'error': error}

    # load wallet
    wallet_keys = get_wallet_keys(config_path, password)
    if 'error' in wallet_keys:
        return wallet_keys

    payment_privkey_info = wallet_keys['payment_privkey']
    owner_privkey_info = wallet_keys['owner_privkey']

    transfer_address = str(args.address)

    res = operation_sanity_check(
        fqu, payment_privkey_info, owner_privkey_info,
        transfer_address=transfer_address, config_path=config_path
    )

    if 'error' in res:
        return res

    rpc = local_rpc_connect(config_dir=config_dir)

    try:
        resp = rpc.backend_transfer(fqu, transfer_address)
    except:
        return {'error': 'Error talking to server, try again.'}

    if 'success' in resp and resp['success']:
        result = resp
        analytics_event('Transfer name', {})
        return result

    if 'error' in resp:
        return resp

    if 'message' in resp:
        return {'error': resp['message']}

    analytics_event('Transfer name', {})

    return result


def cli_renew(args, config_path=CONFIG_PATH, interactive=True, password=None, proxy=None):
    """
    command: renew
    help: Renew a name
    arg: name (str) 'The name to renew'
    """

    if proxy is None:
        proxy = get_default_proxy(config_path)

    config_dir = os.path.dirname(config_path)
    res = wallet_ensure_exists(config_dir)
    if 'error' in res:
        return res

    res = start_rpc_endpoint(config_dir, password=password)
    if 'error' in res:
        return res

    result = {}
    fqu = str(args.name)
    error = check_valid_name(fqu)
    if error:
        return {'error': error}

    if not is_name_registered(fqu, proxy=proxy):
        return {'error': '{} does not exist.'.format(fqu)}

    wallet_keys = get_wallet_keys(config_path, password)
    if 'error' in wallet_keys:
        return wallet_keys

    owner_privkey_info = wallet_keys['owner_privkey']
    payment_privkey_info = wallet_keys['payment_privkey']

    owner_address = get_privkey_info_address(owner_privkey_info)
    payment_address = get_privkey_info_address(payment_privkey_info)

    if not is_name_owner(fqu, owner_address, proxy=proxy):
        return {'error': '{} is not in your possession.'.format(fqu)}

    # estimate renewal fees
    try:
        renewal_fee = get_name_cost(fqu, proxy=proxy)
    except Exception as e:
        log.exception(e)
        return {'error': 'Could not connect to server'}

    if 'error' in renewal_fee:
        msg = 'Could not determine price of name: {}'
        return {'error': msg.format(renewal_fee['error'])}

    utxo_client = get_utxo_provider_client(config_path=config_path)

    # fee stimation: cost of name + cost of renewal transaction
    name_price = renewal_fee['satoshis']

    renewal_tx_fee = estimate_renewal_tx_fee(
        fqu, name_price, payment_privkey_info, owner_privkey_info,
        utxo_client, config_path=config_path
    )

    if renewal_tx_fee is None:
        return {'error': 'Failed to estimate fee'}

    cost = name_price + renewal_tx_fee

    if interactive:
        try:
            cost = name_price + renewal_tx_fee
            msg = (
                'Renewing {} will cost {} BTC. '
                'Continue? (y/n): '
            )
            input_prompt = msg.format(fqu, satoshis_to_btc(cost))

            user_input = raw_input(input_prompt)
            user_input = user_input.lower()

            if user_input != 'y':
                print('Not renewing.')
                exit(0)
        except KeyboardInterrupt:
            print('\nExiting.')
            exit(0)

    balance = get_balance(payment_address, config_path=config_path)
    if balance < cost:
        msg = 'Address {} does not have enough balance (need {}).'
        msg = msg.format(payment_address, balance)
        return {'error': msg}

    if not is_address_usable(payment_address, config_path=config_path):
        msg = (
            'Address {} has insufficiently confirmed transactions. '
            'Wait and try later.'
        )

        msg = msg.format(payment_address)
        return {'error': msg}

    rpc = local_rpc_connect(config_dir=config_dir)

    try:
        resp = rpc.backend_renew(fqu, name_price)
    except:
        return {'error': 'Error talking to server, try again.'}

    total_estimated_cost = {'total_estimated_cost': cost}

    if 'success' in resp and resp['success']:
        result = resp
        analytics_event('Renew name', total_estimated_cost)
        return result

    if 'error' in resp:
        log.debug('RPC error: {}'.format(resp['error']))
        return resp

    if 'message' in resp:
        return {'error': resp['message']}

    analytics_event('Renew name', total_estimated_cost)

    return result


def cli_revoke(args, config_path=CONFIG_PATH, interactive=True, password=None, proxy=None):
    """
    command: revoke
    help: Revoke a name
    arg: name (str) 'The name to revoke'
    """

    if proxy is None:
        proxy = get_default_proxy(config_path)

    config_dir = os.path.dirname(config_path)
    res = wallet_ensure_exists(config_dir)
    if 'error' in res:
        return res

    res = start_rpc_endpoint(config_dir, password=password)
    if 'error' in res:
        return res

    result = {}
    fqu = str(args.name)
    error = check_valid_name(fqu)
    if error:
        return {'error': error}

    if not is_name_registered(fqu, proxy=proxy):
        return {'error': '{} does not exist.'.format(fqu)}

    wallet_keys = get_wallet_keys(config_path, password)
    if 'error' in wallet_keys:
        return wallet_keys

    owner_privkey_info = wallet_keys['owner_privkey']
    payment_privkey_info = wallet_keys['payment_privkey']

    res = operation_sanity_check(
        fqu, payment_privkey_info, owner_privkey_info, config_path=config_path
    )

    if 'error' in res:
        return res

    if interactive:
        try:
            input_prompt = (
                '==============================\n'
                'WARNING: THIS CANNOT BE UNDONE\n'
                '==============================\n'
                ' Are you sure? (y/n): '
            )
            user_input = raw_input(input_prompt)
            user_input = user_input.lower()

            if user_input != 'y':
                print('Not revoking.')
                exit(0)
        except KeyboardInterrupt:
            print('\nExiting.')
            exit(0)

    rpc = local_rpc_connect(config_dir=config_dir)

    try:
        resp = rpc.backend_revoke(fqu)
    except:
        return {'error': 'Error talking to server, try again.'}

    if 'success' in resp and resp['success']:
        result = resp
        analytics_event('Revoke name', {})
        return result

    if 'error' in resp:
        log.debug('RPC error: {}'.format(resp['error']))
        return resp

    if 'message' in resp:
        return {'error': resp['message']}

    analytics_event('Revoke name', {})

    return result


def cli_migrate(args, config_path=CONFIG_PATH, password=None,
                proxy=None, interactive=True, force=False):
    """
    command: migrate
    help: Migrate a profile to the latest profile format
    arg: name (str) 'The name to migrate'
    opt: txid (str) 'The transaction ID of a previously-sent but failed migration'
    """

    config_dir = os.path.dirname(config_path)
    res = wallet_ensure_exists(config_dir)
    if 'error' in res:
        return res

    if proxy is None:
        proxy = get_default_proxy(config_path=config_path)

    fqu = str(args.name)
    error = check_valid_name(fqu)
    if error:
        return {'error': error}

    res = start_rpc_endpoint(config_dir, password=password)
    if 'error' in res:
        return res

    wallet_keys = get_wallet_keys(config_path, password)
    if 'error' in wallet_keys:
        return wallet_keys

    owner_privkey_info = wallet_keys['owner_privkey']
    payment_privkey_info = wallet_keys['payment_privkey']

    res = operation_sanity_check(
        fqu, payment_privkey_info, owner_privkey_info, config_path=config_path
    )

    if 'error' in res:
        return res

    user_zonefile = get_name_zonefile(
        fqu, proxy=proxy, wallet_keys=wallet_keys,
        raw_zonefile=True, include_name_record=True
    )

    if user_zonefile is not None and 'error' not in user_zonefile:
        name_rec = user_zonefile['name_record']
        user_zonefile_txt = user_zonefile['zonefile']
        user_zonefile_hash = storage.get_zonefile_data_hash(user_zonefile_txt)
        user_zonefile = None
        legacy = False
        nonstandard = False

        # try to parse
        try:
            user_zonefile = blockstack_zones.parse_zone_file(user_zonefile_txt)
            legacy = blockstack_profiles.is_profile_in_legacy_format(user_zonefile)
        except:
            log.warning('Non-standard zonefile {}'.format(user_zonefile_hash))
            nonstandard = True

        current = name_rec.get('value_hash', '') == user_zonefile_hash

        if nonstandard and not legacy:
            # maybe we're trying to reset the profile?
            if interactive and not force:
                msg = (
                    ''
                    'WARNING!  Non-standard zonefile detected.'
                    'If you proceed, your zonefile will be reset'
                    'and you will have to re-build your profile.'
                    ''
                    'Proceed? (Y/n): '
                )

                proceed_str = raw_input(msg)
                proceed = proceed_str.lower() in ['y']
                if not proceed:
                    return {'error': 'Non-standard zonefile'}
            elif not force:
                return {'error': 'Non-standard zonefile'}
        # is current and either standard or legacy?
        elif not legacy and not force:
            if current:
                msg = 'Zonefile data is same as current zonefile; update not needed.'
                return {'error': msg}

            # maybe this is intentional (like fixing a corrupt zonefile)
            msg = 'Not a legacy profile; cannot migrate.'
            return {'error': msg}

    rpc = local_rpc_connect(config_dir=config_dir)

    try:
        resp = rpc.backend_migrate(fqu)
    except Exception as e:
        return {'error': 'Error talking to server, try again.'}

    if 'success' in resp and resp['success']:
        result = resp
        analytics_event('Migrate name', {})
        return result

    if 'error' in resp:
        return resp

    if 'message' in resp:
        return {'error': resp['message']}

    analytics_event('Migrate name', {})

    return result


def cli_set_advanced_mode(args, config_path=CONFIG_PATH):
    """
    command: set_advanced_mode
    help: Enable advanced commands
    arg: status (str) 'On or Off.'
    """

    status = str(args.status).lower()
    if status not in ['on', 'off']:
        return {'error': 'Invalid option; please use "on" or "off"'}

    set_advanced_mode((status == 'on'), config_path=config_path)

    return {'status': True}


def cli_advanced_import_wallet(args, config_path=CONFIG_PATH, password=None, force=False):
    """
    command: import_wallet
    help: Set the payment, owner, and (optionally) data private keys for the wallet.
    arg: payment_privkey (str) 'Payment private key'
    arg: owner_privkey (str) 'Name owner private key'
    opt: data_privkey (str) 'Data-signing private key'
    """
    config_dir = os.path.dirname(config_path)
    wallet_path = os.path.join(config_dir, WALLET_FILENAME)
    if force and os.path.exists(wallet_path):
        # overwrite
        os.unlink(wallet_path)

    if os.path.exists(wallet_path):
        msg = 'Back up or remove current wallet first: {}'
        return {
            'error': 'Wallet already exists!',
            'message': msg.format(wallet_path),
        }

    if password is None:
        while True:
            res = make_wallet_password(password)
            if 'error' in res and password is None:
                print(res['error'])
                continue

            if password is not None:
                return res

            password = res['password']
            break

    data_privkey = args.data_privkey
    if data_privkey is None or not data_privkey:
        # generate one, since it's an optional argument
        data_privkey = virtualchain.BitcoinPrivateKey().to_wif()

    # make absolutely certain that these are valid keys
    try:
        assert args.payment_privkey
        assert args.owner_privkey
        virtualchain.BitcoinPrivateKey(args.payment_privkey)
        virtualchain.BitcoinPrivateKey(args.owner_privkey)
        virtualchain.BitcoinPrivateKey(data_privkey)
    except:
        return {'error': 'Invalid payment or owner private key'}

    # BUG: function signature of make_wallet does not match
    data = make_wallet(
        password, payment_privkey=args.payment_privkey,
        owner_privkey=args.owner_privkey,
        data_privkey=data_privkey, config_path=config_path
    )

    if 'error' in data:
        return data

    write_wallet(data, path=wallet_path)

    if not local_rpc_status(config_dir=config_dir):
        return {'status': True}

    # update RPC daemon if we're running
    local_rpc_stop(config_dir=config_dir)

    res = start_rpc_endpoint(config_dir, password=password)
    if 'error' in res:
        return res

    return {'status': True}


def cli_advanced_list_accounts(args, proxy=None, config_path=CONFIG_PATH, password=None):
    """
    command: list_accounts
    help: List the set of accounts associated with a name.
    arg: name (str) 'The name to query.'
    """

    result = {}
    config_dir = os.path.dirname(config_path)
    res = wallet_ensure_exists(config_dir, password=password)
    if 'error' in res:
        return res

    res = start_rpc_endpoint(config_dir, password=password)
    if 'error 'in res:
        return res

    wallet_keys = get_wallet_keys(config_path, password)
    if 'error' in wallet_keys:
        return wallet_keys

    if proxy is None:
        proxy = get_default_proxy(config_path=config_path)

    result = list_accounts(args.name, proxy=proxy, wallet_keys=wallet_keys)
    if 'error' not in result:
        analytics_event('List accounts', {})

    return result


def cli_advanced_get_account(args, proxy=None,
                             config_path=CONFIG_PATH, password=None):
    """
    command: get_account
    help: Get a particular account from a name.
    arg: name (str) 'The name to query.'
    arg: service (str) 'The service for which this account was created.'
    arg: identifier (str) 'The name of the account.'
    """

    result = {}
    config_dir = os.path.dirname(config_path)
    res = wallet_ensure_exists(config_dir, password=password)
    if 'error' in res:
        return res

    res = start_rpc_endpoint(config_dir, password=password)
    if 'error' in res:
        return res

<<<<<<< HEAD
    if not is_valid_name(args.name) or not args.service or not args.identifier:
=======
    if not is_name_valid(args.name) or len(args.service) == 0 or len(args.identifier) == 0:
>>>>>>> 19cf4b42
        return {'error': 'Invalid name or identifier'}

    wallet_keys = get_wallet_keys(config_path, password)
    if 'error' in wallet_keys:
        return wallet_keys

    if proxy is None:
        proxy = get_default_proxy(config_path=config_path)

    result = get_account(
        args.name, args.service, args.identifier,
        proxy=proxy, wallet_keys=wallet_keys
    )

    if 'error' not in result:
        analytics_event('Get account', {})

    return result


def cli_advanced_put_account(args, proxy=None, config_path=CONFIG_PATH,
                             password=None, required_drivers=None):
    """
    command: put_account
    help: Set a particular account's details.  If the account already exists, it will be overwritten.
    arg: name (str) 'The name to query.'
    arg: service (str) 'The service this account is for.'
    arg: identifier (str) 'The name of the account.'
    arg: content_url (str) 'The URL that points to external contact data.'
    opt: extra_data (str) 'A comma-separated list of "name1=value1,name2=value2..." with any extra account information you need in the account.'
    """

    result = {}
    config_dir = os.path.dirname(config_path)
    res = wallet_ensure_exists(config_dir, password=password)
    if 'error' in res:
        return res

    res = start_rpc_endpoint(config_dir, password=password)
    if 'error' in res:
        return res

    wallet_keys = get_wallet_keys(config_path, password)
    if 'error' in wallet_keys:
        return wallet_keys

    if proxy is None:
        proxy = get_default_proxy(config_path=config_path)

    if not is_name_valid(args.name):
        return {'error': 'Invalid name'}

    if not args.service or not args.identifier or not args.content_url:
        return {'error': 'Invalid data'}

    # parse extra data
    extra_data = {}
    if getattr(args, 'extra_data', None) is not None:
        extra_data_str = str(args.extra_data)
        if len(extra_data_str) > 0:
            extra_data_pairs = extra_data_str.split(',')
            for p in extra_data_pairs:
                if '=' not in p:
                    msg = 'Could not interpret "{}" in "{}"'
                    return {'error': msg.format(p, extra_data_str)}

                parts = p.split('=')
                k = parts[0]
                v = '='.join(parts[1:])
                extra_data[k] = v

    result = put_account(
        args.name, args.service, args.identifier, args.content_url,
        proxy=proxy, wallet_keys=wallet_keys,
        required_drivers=required_drivers, **extra_data
    )

    if 'error' not in result:
        analytics_event('Put account', {})

    return result


def cli_advanced_delete_account(args, proxy=None, config_path=CONFIG_PATH, password=None):
    """
    command: delete_account
    help: Delete a particular account.
    arg: name (str) 'The name to query.'
    arg: service (str) 'The service the account is for.'
    arg: identifier (str) 'The identifier of the account to delete.'
    """

    result = {}
    config_dir = os.path.dirname(config_path)
    res = wallet_ensure_exists(config_dir, password=password)
    if 'error' in res:
        return res

    res = start_rpc_endpoint(config_dir, password=password)
    if 'error' in res:
        return res

<<<<<<< HEAD
    if not is_valid_name(args.name) or not args.service or not args.identifier:
=======
    if not is_name_valid(args.name) or len(args.service) == 0 or len(args.identifier) == 0:
>>>>>>> 19cf4b42
        return {'error': 'Invalid name or identifier'}

    wallet_keys = get_wallet_keys(config_path, password)
    if 'error' in wallet_keys:
        return wallet_keys

    if proxy is None:
        proxy = get_default_proxy(config_path=config_path)

    result = delete_account(
        args.name, args.service, args.identifier,
        proxy=proxy, wallet_keys=wallet_keys
    )

    if 'error' not in result:
        analytics_event('Delete account', {})

    return result


def cli_advanced_wallet(args, config_path=CONFIG_PATH, password=None):
    """
    command: wallet
    help: Query wallet information
    """

    result = {}
    config_dir = os.path.dirname(config_path)
    res = wallet_ensure_exists(config_dir, password=password)
    if 'error' in res:
        return res

    res = start_rpc_endpoint(config_dir, password=password)
    if 'error' in res:
        return res

    wallet_path = os.path.join(config_dir, WALLET_FILENAME)
    if os.path.exists(wallet_path):
        result = get_wallet_with_backoff(config_path)
        return result

    result = initialize_wallet(wallet_path=wallet_path)

    payment_privkey = result.get('payment_privkey', None)
    owner_privkey = result.get('owner_privkey', None)
    data_privkey = result.get('data_privkey', None)

    display_wallet_info(
        result.get('payment_address'),
        result.get('owner_address'),
        result.get('data_pubkey'),
        config_path=CONFIG_PATH
    )

    print('-' * 60)
    print('Payment private key info: {}'.format(privkey_to_string(payment_privkey)))
    print('Owner private key info:   {}'.format(privkey_to_string(owner_privkey)))
    print('Data private key info:    {}'.format(privkey_to_string(data_privkey)))

    return result


def cli_advanced_consensus(args, config_path=CONFIG_PATH):
    """
    command: consensus
    help: Get current consensus information
    opt: block_height (int) 'The block height at which to query the consensus information.  If not given, the current height is used.'
    """
    result = {}
    if args.block_height is None:
        # by default get last indexed block
        resp = getinfo()

        if 'error' in resp:
            return resp

        if 'last_block_processed' in resp and 'consensus_hash' in resp:
            return {'consensus': resp['consensns_hash'], 'block_height': resp['last_block_processed']}
        else:
            return {'error': 'Server is indexing.  Try again shortly.'}

    resp = get_consensus_at(int(args.block_height))

    data = {}
    data['consensus'] = resp
    data['block_height'] = args.block_height

    result = data

    return result


def cli_advanced_rpcctl(args, config_path=CONFIG_PATH):
    """
    command: rpcctl
    help: Control the background blockstack API endpoint
    arg: command (str) '"start", "stop", "restart", or "status"'
    """

    config_dir = config.CONFIG_DIR
    if config_path is not None:
        config_dir = os.path.dirname(config_path)

    rc = local_rpc.local_rpc_action(str(args.command), config_dir=config_dir)
    if rc != 0:
        return {'error': 'RPC controller exit code {}'.format(rc)}

    return {'status': True}


def cli_advanced_rpc(args, config_path=CONFIG_PATH):
    """
    command: rpc
    help: Issue an RPC request to a locally-running API endpoint
    arg: method (str) 'The method to call'
    opt: args (str) 'A JSON list of positional arguments.'
    opt: kwargs (str) 'A JSON object of keyword arguments.'
    """

    rpc_args = []
    rpc_kw = {}

    if args.args is not None:
        try:
            rpc_args = json.loads(args.args)
        except:
            print('Not JSON: "{}"'.format(args.args), sys.stderr)
            return {'error': 'Invalid arguments'}

    if args.kwargs is not None:
        try:
            rpc_kw = json.loads(args.kwargs)
        except:
            print('Not JSON: "{}"'.format(args.kwargs), sys.stderr)
            return {'error': 'Invalid arguments'}

    conf = config.get_config(path=config_path)
    portnum = conf['api_endpoint_port']
    rpc_kw['config_dir'] = os.path.dirname(config_path)

    result = local_rpc.local_rpc_dispatch(portnum, str(args.method), *rpc_args, **rpc_kw)
    return result


def cli_advanced_name_import(args, config_path=CONFIG_PATH):
    """
    command: name_import
    help: Import a name to a revealed but not-yet-readied namespace
    arg: name (str) 'The name to import'
    arg: address (str) 'The address of the name recipient'
    arg: hash (str) 'The zonefile hash of the name'
    arg: privatekey (str) 'One of the private keys of the namespace revealer'
    """
    # BROKEN
    result = name_import(
        str(args.name), str(args.address),
        str(args.hash), str(args.privatekey)
    )

    return result


def cli_advanced_namespace_preorder(args, config_path=CONFIG_PATH):
    """
    command: namespace_preorder
    help: Preorder a namespace
    arg: namespace_id (str) 'The namesapce ID'
    arg: privatekey (str) 'The private key to send and pay for the preorder'
    opt: reveal_addr (str) 'The address of the keypair that will import names (automatically generated if not given)'
    """
    # BROKEN
    reveal_addr = None
    if args.address is not None:
        reveal_addr = str(args.address)

    result = namespace_preorder(
        str(args.namespace_id),
        str(args.privatekey),
        reveal_addr=reveal_addr
    )

    return result


def cli_advanced_namespace_reveal(args, config_path=CONFIG_PATH):
    """
    command: namespace_reveal
    help: Reveal a namespace and set its pricing parameters
    arg: namespace_id (str) 'The namespace ID'
    arg: addr (str) 'The address of the keypair that will import names (given in the namespace preorder)'
    arg: lifetime (int) 'The lifetime (in blocks) for each name.  Negative means "never expires".'
    arg: coeff (int) 'The multiplicative coefficient in the price function.'
    arg: base (int) 'The exponential base in the price function.'
    arg: bucket_exponents (str) 'A 16-field CSV of name-length exponents in the price function.'
    arg: nonalpha_discount (int) 'The denominator that defines the discount for names with non-alpha characters.'
    arg: no_vowel_discount (int) 'The denominator that defines the discount for names without vowels.'
    arg: privatekey (str) 'The private key of the import keypair (whose address is `addr` above).'
    """
    # BROKEN
    bucket_exponents = args.bucket_exponents.split(',')
    if len(bucket_exponents) != 16:
        msg = '`bucket_exponents` must be a 16-value CSV of integers'
        return {'error': msg}

    for i in range(len(bucket_exponents)):
        try:
            bucket_exponents[i] = int(bucket_exponents[i])
            assert 0 <= bucket_exponents[i] < 16
        except (ValueError, AssertionError) as e:
            msg = '`bucket_exponents` must contain integers between 0 and 15, inclusively.'
            return {'error': msg}

    lifetime = int(args.lifetime)
    if lifetime < 0:
        lifetime = 0xffffffff       # means "infinite" to blockstack-server

    # BUG: undefined function
    result = namespace_reveal(
        str(args.namespace_id),
        str(args.addr),
        lifetime,
        int(args.coeff),
        int(args.base),
        bucket_exponents,
        int(args.nonalpha_discount),
        int(args.no_vowel_discount),
        str(args.privatekey)
    )

    return result


def cli_advanced_namespace_ready(args, config_path=CONFIG_PATH):
    """
    command: namespace_ready
    help: Mark a namespace as ready
    arg: namespace_id (str) 'The namespace ID'
    arg: privatekey (str) 'The private key of the keypair that imports names'
    """
    # BROKEN
    result = namespace_ready(
        str(args.namespace_id),
        str(args.privatekey)
    )

    return result


def cli_advanced_put_mutable(args, config_path=CONFIG_PATH, password=None, proxy=None):
    """
    command: put_mutable
    help: Put mutable data into a profile
    arg: name (str) 'The name to receive the data'
    arg: data_id (str) 'The name of the data'
    arg: data (str) 'The JSON-formatted data to store'
    """
    fqu = str(args.name)
    error = check_valid_name(fqu)
    if error:
        return {'error': error}

    try:
        data = json.loads(args.data)
    except:
        return {'error': 'Invalid JSON'}

    config_dir = os.path.dirname(config_path)
    res = start_rpc_endpoint(config_dir)
    if 'error' in res:
        return res

    wallet_keys = get_wallet_keys(config_path, password)
    if 'error' in wallet_keys:
        return wallet_keys

    proxy = get_default_proxy() if proxy is None else proxy

    result = put_mutable(
        fqu, str(args.data_id), data,
        wallet_keys=wallet_keys, proxy=proxy
    )

    return result


def cli_advanced_put_immutable(args, config_path=CONFIG_PATH,
                               password=None, proxy=None):
    """
    command: put_immutable
    help: Put immutable data into a zonefile
    arg: name (str) 'The name to receive the data'
    arg: data_id (str) 'The name of the data'
    arg: data (str) 'The JSON-formatted data to store'
    """

    config_dir = os.path.dirname(config_path)
    res = wallet_ensure_exists(config_dir, password=password)
    if 'error' in res:
        return res

    res = start_rpc_endpoint(config_dir)
    if 'error' in res:
        return res

    fqu = str(args.name)
    error = check_valid_name(fqu)
    if error:
        return {'error': error}

    try:
        data = json.loads(args.data)
    except:
        return {'error': 'Invalid JSON'}

    wallet_keys = get_wallet_keys(config_path, password)
    if 'error' in wallet_keys:
        return wallet_keys

    owner_privkey_info = wallet_keys['owner_privkey']
    payment_privkey_info = wallet_keys['payment_privkey']

    res = operation_sanity_check(
        fqu, payment_privkey_info, owner_privkey_info, config_path=config_path
    )

    if 'error' in res:
        return res

    proxy = get_default_proxy() if proxy is None else proxy

    result = put_immutable(
        fqu, str(args.data_id), data,
        wallet_keys=wallet_keys, proxy=proxy
    )
    return result


def cli_advanced_get_mutable(args, config_path=CONFIG_PATH, proxy=None):
    """
    command: get_mutable
    help: Get mutable data from a profile
    arg: name (str) 'The name that has the data'
    arg: data_id (str) 'The name of the data'
    """
    conf = config.get_config(config_path)
    proxy = get_default_proxy() if proxy is None else proxy

    result = get_mutable(str(args.name), str(args.data_id), proxy=proxy, conf=conf)
    return result


def cli_advanced_get_immutable(args, config_path=CONFIG_PATH, proxy=None):
    """
    command: get_immutable
    help: Get immutable data from a zonefile
    arg: name (str) 'The name that has the data'
    arg: data_id_or_hash (str) 'Either the name or the SHA256 of the data to obtain'
    """
    proxy = get_default_proxy() if proxy is None else proxy

    result = get_immutable(str(args.name), str(args.data_id_or_hash), proxy=proxy)
    return result


def cli_advanced_list_update_history(args, config_path=CONFIG_PATH):
    """
    command: list_update_history
    help: List the history of update hashes for a name
    arg: name (str) 'The name whose data to list'
    """
    result = list_update_history(str(args.name))
    return result


def cli_advanced_list_zonefile_history(args, config_path=CONFIG_PATH):
    """
    command: list_zonefile_history
    help: List the history of zonefiles for a name (if they can be obtained)
    arg: name (str) 'The name whose zonefiles to list'
    """
    result = list_zonefile_history(str(args.name))
    return result


def cli_advanced_list_immutable_data_history(args, config_path=CONFIG_PATH):
    """
    command: list_immutable_data_history
    help: List all prior hashes of a given immutable datum
    arg: name (str) 'The name whose data to list'
    arg: data_id (str) 'The data identifier whose history to list'
    """
    result = list_immutable_data_history(str(args.name), str(args.data_id))
    return result


def cli_advanced_delete_immutable(args, config_path=CONFIG_PATH, proxy=None, password=None):
    """
    command: delete_immutable
    help: Delete an immutable datum from a zonefile.
    arg: name (str) 'The name that owns the data'
    arg: hash (str) 'The SHA256 of the data to remove'
    """

    config_dir = os.path.dirname(config_path)
    res = wallet_ensure_exists(config_dir, password=password)
    if 'error' in res:
        return res

    res = start_rpc_endpoint(config_dir)
    if 'error' in res:
        return res

    fqu = str(args.name)
    error = check_valid_name(fqu)
    if error:
        return {'error': error}

    wallet_keys = get_wallet_keys(config_path, password)
    if 'error' in wallet_keys:
        return wallet_keys

    owner_privkey_info = wallet_keys['owner_privkey']
    payment_privkey_info = wallet_keys['payment_privkey']

    res = operation_sanity_check(
        fqu, payment_privkey_info,
        owner_privkey_info, config_path=config_path
    )

    if 'error' in res:
        return res

    if proxy is None:
        proxy = get_default_proxy()

    result = delete_immutable(
        str(args.name), str(args.hash),
        proxy=proxy, wallet_keys=wallet_keys
    )

    return result


def cli_advanced_delete_mutable(args, config_path=CONFIG_PATH):
    """
    command: delete_mutable
    help: Delete a mutable datum from a profile.
    arg: name (str) 'The name that owns the data'
    arg: data_id (str) 'The ID of the data to remove'
    """
    result = delete_mutable(str(args.name), str(args.data_id))
    return result


def cli_advanced_get_name_blockchain_record(args, config_path=CONFIG_PATH):
    """
    command: get_name_blockchain_record
    help: Get the raw blockchain record for a name
    arg: name (str) 'The name to list'
    """
    result = get_name_blockchain_record(str(args.name))
    return result


def cli_advanced_get_name_blockchain_history(args, config_path=CONFIG_PATH):
    """
    command: get_name_blockchain_history
    help: Get a sequence of historic blockchain records for a name
    arg: name (str) 'The name to query'
    opt: start_block (int) 'The start block height'
    opt: end_block (int) 'The end block height'
    """
    start_block = args.start_block
    if start_block is None:
        start_block = FIRST_BLOCK_MAINNET
    else:
        start_block = int(args.start_block)

    end_block = args.end_block
    if end_block is None:
        # I would love to have to update this number in the future,
        # if it proves too small.  That would be a great problem
        # to have :-)
        end_block = 100000000
    else:
        end_block = int(args.end_block)

    result = get_name_blockchain_history(str(args.name), start_block, end_block)
    return result


def cli_advanced_get_namespace_blockchain_record(args, config_path=CONFIG_PATH):
    """
    command: get_namespace_blockchain_record
    help: Get the raw namespace blockchain record for a name
    arg: namespace_id (str) 'The namespace ID to list'
    """
    result = get_namespace_blockchain_record(str(args.namespace_id))
    return result


def cli_advanced_lookup_snv(args, config_path=CONFIG_PATH):
    """
    command: lookup_snv
    help: Use SNV to look up a name at a particular block height
    arg: name (str) 'The name to query'
    arg: block_id (int) 'The block height at which to query the name'
    arg: trust_anchor (str) 'The trusted consensus hash, transaction ID, or serial number from a higher block height than `block_id`'
    """
    result = lookup_snv(
        str(args.name),
        int(args.block_id),
        str(args.trust_anchor)
    )

    return result


def cli_advanced_get_name_zonefile(args, config_path=CONFIG_PATH):
    """
    command: get_name_zonefile
    help: Get a name's zonefile, as a JSON dict
    arg: name (str) 'The name to query'
    """
    result = get_name_zonefile(str(args.name), raw_zonefile=True)
    if result is None:
        return {'error': 'Failed to get zonefile'}

    if 'error' in result:
        return result

    if 'zonefile' not in result:
        return {'error': 'No zonefile data'}

    # try to parse
    try:

        new_zonefile = blockstack_zones.parse_zone_file(result['zonefile'])
        assert new_zonefile is not None
        result['zonefile'] = new_zonefile
    except:
        result['warning'] = 'Non-standard zonefile'

    return result


def cli_advanced_get_names_owned_by_address(args, config_path=CONFIG_PATH):
    """
    command: get_names_owned_by_address
    help: Get the list of names owned by an address
    arg: address (str) 'The address to query'
    """
    result = get_names_owned_by_address(str(args.address))
    return result


def cli_advanced_get_namespace_cost(args, config_path=CONFIG_PATH):
    """
    command: get_namespace_cost
    help: Get the cost of a namespace
    arg: namespace_id (str) 'The namespace ID to query'
    """
    result = get_namespace_cost(str(args.namespace_id))
    return result


def get_offset_count(offset, count):
    return (
        int(offset) if offset is not None else -1,
        int(count) if count is not None else -1,
    )


def cli_advanced_get_all_names(args, config_path=CONFIG_PATH):
    """
    command: get_all_names
    help: Get all names in existence, optionally paginating through them
    opt: offset (int) 'The offset into the sorted list of names'
    opt: count (int) 'The number of names to return'
    """
    offset, count = get_offset_count(args.offset, args.count)

    result = get_all_names(offset, count)

    return result


def cli_advanced_get_names_in_namespace(args, config_path=CONFIG_PATH):
    """
    command: get_names_in_namespace
    help: Get the names in a given namespace, optionally paginating through them
    arg: namespace_id (str) 'The ID of the namespace to query'
    opt: offset (int) 'The offset into the sorted list of names'
    opt: count (int) 'The number of names to return'
    """
    offset, count = get_offset_count(args.offset, args.count)

    result = get_names_in_namespace(str(args.namespace_id), offset, count)
    return result


<<<<<<< HEAD
def cli_advanced_get_records_at(args, config_path=CONFIG_PATH):
=======
def cli_advanced_get_nameops_at( args, config_path=CONFIG_PATH ):
>>>>>>> 19cf4b42
    """
    command: get_nameops_at
    help: Get the list of name operations that occurred at a given block number
    arg: block_id (int) 'The block height to query'
    """
    result = get_nameops_at(int(args.block_id))
    return result


def cli_advanced_set_zonefile_hash(args, config_path=CONFIG_PATH, password=None):
    """
    command: set_zonefile_hash
    help: Directly set the hash associated with the name in the blockchain.
    arg: name (str) 'The name to update'
    arg: zonefile_hash (str) 'The RIPEMD160(SHA256(zonefile)) hash'
    """
    config_dir = os.path.dirname(config_path)
    res = wallet_ensure_exists(config_dir, password=password)
    if 'error' in res:
        return res

    res = start_rpc_endpoint(config_dir, password=password)
    if 'error' in res:
        return res

    fqu = str(args.name)

    error = check_valid_name(fqu)
    if error:
        return {'error': error}

    zonefile_hash = str(args.zonefile_hash)
    if re.match(r'^[a-fA-F0-9]+$', zonefile_hash) is None or len(zonefile_hash) != 40:
        return {'error': 'Not a valid zonefile hash'}

    wallet_keys = get_wallet_keys(config_path, password)
    if 'error' in wallet_keys:
        return wallet_keys

    owner_privkey_info = wallet_keys['owner_privkey']
    payment_privkey_info = wallet_keys['payment_privkey']

    res = operation_sanity_check(
        fqu, payment_privkey_info, owner_privkey_info, config_path=config_path
    )

    if 'error' in res:
        return res

    rpc = local_rpc_connect(config_dir=config_dir)

    try:
        resp = rpc.backend_update(fqu, None, None, zonefile_hash)
    except Exception as e:
        log.exception(e)
        return {'error': 'Error talking to server, try again.'}

    if 'success' in resp and resp['success']:
        result = resp
        analytics_event('Set zonefile hash', {})
        return result

    if 'error' in resp:
        return resp

    if 'message' in resp:
        return {'error': resp['message']}

    analytics_event('Set zonefile hash', {})

    return result


def cli_advanced_unqueue(args, config_path=CONFIG_PATH, password=None):
    """
    command: unqueue
    help: Remove a stuck transaction from the queue.
    arg: name (str) 'The affected name'
    arg: queue_id (str) 'The type of queue ("preorder", "register", "update", etc)'
    arg: txid (str) 'The transaction ID'
    """
    conf = config.get_config(config_path)
    queue_path = conf['queue_path']

    try:
        queuedb_remove(
            str(args.queue_id), str(args.name),
            str(args.txid), path=queue_path
        )
    except:
        msg = 'Failed to remove from queue\n{}'
        return {'error': msg.format(traceback.format_exc())}

    return {'status': True}


def cli_advanced_set_profile(args, config_path=CONFIG_PATH, password=None, proxy=None):
    """
    command: set_profile
    help: Directly set a profile's JSON.
    arg: name (str) 'The name to set the profile for'
    arg: data (str) 'The profile as a JSON string, or a path to the profile.'
    """

    conf = config.get_config(config_path)
    name = str(args.name)
    profile_json_str = str(args.data)

    proxy = get_default_proxy() if proxy is None else proxy

    profile = None
    if is_valid_path(profile_json_str) and os.path.exists(profile_json_str):
        # this is a path.  try to load it
        try:
            with open(profile_json_str, 'r') as f:
                profile_json_str = f.read()
        except:
            return {'error': 'Failed to load "{}"'.format(profile_json_str)}

    # try to parse it
    try:
        profile = json.loads(profile_json_str)
    except:
        return {'error': 'Invalid profile JSON'}

    wallet_keys = get_wallet_keys(config_path, password)
    if 'error' in wallet_keys:
        return wallet_keys

    required_storage_drivers = conf.get(
        'storage_drivers_required_write',
        config.BLOCKSTACK_REQUIRED_STORAGE_DRIVERS_WRITE
    )
    required_storage_drivers = required_storage_drivers.split()

    owner_address = get_privkey_info_address(wallet_keys['owner_privkey'])
    user_zonefile = get_name_zonefile(name, proxy=proxy, wallet_keys=wallet_keys)
    if 'error' in user_zonefile:
        return user_zonefile

    user_zonefile = user_zonefile['zonefile']
    if blockstack_profiles.is_profile_in_legacy_format(user_zonefile):
        msg = 'Profile in legacy format.  Please migrate it with the "migrate" command first.'
        return {'error': msg}

    res = profile_update(
        name, user_zonefile, profile, owner_address,
        proxy=proxy, wallet_keys=wallet_keys,
        required_drivers=required_storage_drivers
    )

    if 'error' in res:
        return res

    return {'status': True}


def cli_advanced_sync_zonefile(args, config_path=CONFIG_PATH, proxy=None, interactive=True, allow_invalid_zonefile=False):
    """
    command: sync_zonefile
    help: Upload the current zone file to all storage providers.
    arg: name (str) 'Name of the zone file to synchronize.'
    opt: txid (str) 'NAME_UPDATE transaction ID that set the zone file.'
    opt: zonefile (str) 'The zone file (JSON or text), if unavailable from other sources.'
    """

    # TODO: raw zonefile
    conf = config.get_config(config_path)

    assert 'server' in conf
    assert 'port' in conf
    assert 'queue_path' in conf

    queue_path = conf['queue_path']
    name = str(args.name)

    if proxy is None:
        proxy = get_default_proxy(config_path)

    txid = None
    if hasattr(args, 'txid'):
        txid = getattr(args, 'txid')

    user_data, zonefile_hash = None, None

    if getattr(args, 'zonefile', None) is not None:
        # zonefile given
        user_data = args.zonefile
        valid = False
        try:
            user_data_res = load_zonefile(name, user_data)
            if 'error' in user_data_res and 'identical' not in user_data_res:
                log.warning('Failed to parse zonefile (reason: {})'.format(user_data_res['error']))
            else:
                valid = True
                user_data = user_data_res['zonefile']
        except Exception as e:
            if BLOCKSTACK_DEBUG is not None:
                log.exception(e)
            valid = False

        # if it's not a valid zonefile, ask if the user wants to sync
        if not valid and interactive:
            proceed = prompt_invalid_zonefile()
            if not proceed:
                return {'error': 'Not replicating invalid zone file'}
        elif not valid and not allow_invalid_zonefile:
            return {'error': 'Not replicating invalid zone file'}
        else:
            pass

    if txid is None or user_data is None:
        # load zonefile and txid from queue?
        queued_data = queuedb_find('update', name, path=queue_path)
        if queued_data:
            # find the current one (get raw zonefile)
            for queued_zfdata in queued_data:
                update_data = queued_zfdata.get('data', None)
                if update_data is None:
                    continue

                try:
                    update_data = json.loads(update_data)
                except:
                    log.error('Invalid JSON data in queue')
                    return {'error': 'Invalid JSON data in queue'}

                zfdata = update_data.get('zonefile', None)
                if zfdata is None:
                    continue

                user_data = zfdata
                txid = queued_zfdata.get('tx_hash', None)

        if user_data is None:
            # not in queue.  Maybe it's available from one of the storage drivers?
            user_data = get_name_zonefile(name, raw_zonefile=True)
            if user_data is None:
                user_data = {'error': 'No data loaded'}

            if 'error' in user_data:
                msg = 'Failed to get zonefile: {}'
                log.error(msg.format(user_data['error']))
                return user_data

            user_data = user_data['zonefile']

        # have user data
        zonefile_hash = storage.get_zonefile_data_hash(user_data)

        if txid is None:
            # not in queue.  Fetch from blockstack server
            name_rec = proxy.get_name_blockchain_record(name)
            if 'error' in name_rec:
                msg = 'Failed to get name record for {}: {}'
                log.error(msg.format(name, name_rec['error']))
                msg = 'Failed to get name record to look up tx hash.'
                return {'error': msg}

            # find the tx hash that corresponds to this zonefile
            if name_rec['op'] == NAME_UPDATE:
                if name_rec['value_hash'] == zonefile_hash:
                    txid = name_rec['txid']
            else:
                name_history = name_rec['history']
                for history_key in reversed(sorted(name_history)):
                    name_history_item = name_history[history_key]

                    op = name_history_item.get('op', None)
                    if op is None:
                        continue

                    if op != NAME_UPDATE:
                        continue

                    value_hash = name_history_item.get('value_hash', None)

                    if value_hash is None:
                        continue

                    if value_hash != zonefile_hash:
                        continue

                    txid = name_history_item.get('txid', None)
                    break

        if txid is None:
            log.error('Unable to lookup txid for update {}, {}'.format(name, zonefile_hash))
            return {'error': 'Unable to lookup txid that wrote zonefile'}

    # can proceed to replicate
    res = zonefile_data_replicate(
        name, user_data, txid,
        ((conf['server'], conf['port'])),
        config_path=config_path
    )

    if 'error' in res:
        log.error('Failed to replicate zonefile: {}'.format(res['error']))
        return res

    return {'status': True, 'value_hash': zonefile_hash}


def cli_advanced_convert_legacy_profile(args, config_path=CONFIG_PATH):
    """
    command: convert_legacy_profile
    help: Convert a legacy profile into a modern profile.
    arg: path (str) 'Path on disk to the JSON file that contains the legacy profile data from Onename'
    """

    profile_json_str, profile = None, None

    try:
        with open(args.path, 'r') as f:
            profile_json_str = f.read()

        profile = json.loads(profile_json_str)
    except:
        return {'error': 'Failed to load profile JSON'}

    # should have 'profile' key
    if 'profile' not in profile:
        return {'error': 'JSON has no "profile" key'}

    profile = profile['profile']
    profile = blockstack_profiles.get_person_from_legacy_format(profile)

    return profile


def cli_advanced_app_register(args, config_path=CONFIG_PATH, password=None, proxy=None, interactive=True):
    """
    command: app_register
    help: Register a new application with your profile.
    arg: name (str) 'The name to link the app to'
    arg: app_name (str) 'The name of the application'
    arg: app_account_id (str) 'The name of the application account'
    arg: app_url (str) 'The URL to the application'
    opt: storage_drivers (str) 'A CSV of storage drivers to host data of this app'
    opt: app_password (str) 'The application-specific wallet password'
    opt: app_fields (str) 'A CSV of application-specific key/value pairs'
    """

    if proxy is None:
        proxy = get_default_proxy(config_path=config_path)

    config_dir = os.path.dirname(config_path)
    res = wallet_ensure_exists(config_dir)
    if 'error' in res:
        return res

    res = start_rpc_endpoint(config_dir, password=password)
    if 'error' in res:
        return res

    fqu = str(args.name)
    error = check_valid_name(fqu)
    if error:
        return {'error': error}

    app_name = str(args.app_name)
    app_account_id = str(args.app_account_id)
    app_url = str(args.app_url)
    app_storage_drivers = args.app_storage_drivers
    app_fields = args.app_fields
    app_password = args.app_password

    if not app_name:
        return {'error': 'Invalid app name'}

    if not app_account_id:
        return {'error': 'Invalid app account ID'}

    if not app_url:
        return {'error': 'Invalid app URL'}

    interactive = app_password is None

    if not app_storage_drivers:
        app_storage_drivers = None
    else:
        app_storage_drivers = str(app_storage_drivers)
        app_storage_drivers = app_storage_drivers.split(',')

    if not app_fields:
        app_fields = {}
    else:
        app_fields = str(app_fields)
        try:
            tmp = ','.split(app_fields)
            app_fields = {}
            for kv in tmp:
                p = kv.strip().split('=')
                assert len(p) > 1, 'Invalid key/value list'
                k = p[0]
                v = '='.join(p[1:])
                app_fields[k] = v
        except AssertionError:
            return {'error': 'Invalid key/value list'}
        except Exception as e:
            log.exception(e)
            return {'error': 'Invalid key/value list'}

    wallet_keys = get_wallet_keys(config_path, password)

    if 'error' in wallet_keys:
        return wallet_keys

    res = app_register(
        fqu, app_name, app_account_id, app_url, app_storage_drivers=app_storage_drivers,
        app_account_fields=app_fields, wallet_keys=wallet_keys,
        password=app_password, interactive=interactive, config_path=config_path
    )

    return res


def cli_advanced_app_unregister(args, config_path=CONFIG_PATH, password=None, interactive=True):
    """
    command: app_unregister
    help: Unregister an application from a profile
    arg: name (str) 'The name that owns the app account'
    arg: app_name (str) 'The name of the application'
    arg: app_account_id (str) 'The name of the application account'
    """

    name = args.name
    app_name = args.app_name
    app_account_id = args.app_account_id

    if proxy is None:
        proxy = get_default_proxy(config_path=config_path)

    config_dir = os.path.dirname(config_path)
    res = wallet_ensure_exists(config_dir)
    if 'error' in res:
        return res

    res = start_rpc_endpoint(config_dir, password=password)
    if 'error' in res:
        return res

    fqu = str(args.name)
    error = check_valid_name(fqu)
    if error:
        return {'error': error}

    app_name = str(args.app_name)
    app_account_id = str(args.app_account_id)

    if not app_name:
        return {'error': 'Invalid app name'}

    if not app_account_id:
        return {'error': 'Invalid app account ID'}

    wallet_keys = get_wallet_keys(config_path, password)
    if 'error' in wallet_keys:
        return wallet_keys

    res = app_unregister(
        fqu, app_name, app_account_id, interactive=interactive,
        wallet_keys=wallet_keys, proxy=proxy, config_path=config_path
    )

    return res


def cli_advanced_app_get_wallet(args, config_path=CONFIG_PATH, interactive=True):
    """
    command: app_get_wallet
    help: Get an application account wallet
    arg: name (str) 'The name that owns the app account'
    arg: app_name (str) 'The name of the application'
    arg: app_account_id (str) 'The name of the application account'
    opt: app_password (str) 'The app wallet password'
    """

    fqu = str(args.name)
    error = check_valid_name(fqu)
    if error:
        return {'error': error}

    app_name = str(args.app_name)
    app_account_id = str(args.app_account_id)
    password = args.app_password

    if not app_name:
        return {'error': 'Invalid app name'}

    if not app_account_id:
        return {'error': 'Invalid app account ID'}

    if password:
        password = str(password)
    else:
        password = None
        interactive = True

    res = app_get_wallet(
        fqu, app_name, app_account_id, interactive=interactive,
        password=password, config_path=config_path
    )

    return res<|MERGE_RESOLUTION|>--- conflicted
+++ resolved
@@ -72,46 +72,16 @@
 
 sys.path.insert(0, parent_dir)
 
-<<<<<<< HEAD
 from blockstack_client import (
     delete_immutable, delete_mutable, get_all_names, get_consensus_at,
     get_immutable, get_mutable, get_name_blockchain_record,
     get_name_cost, get_name_profile, get_name_zonefile,
-    get_records_at, get_names_in_namespace, get_names_owned_by_address,
+    get_nameops_at, get_names_in_namespace, get_names_owned_by_address,
     get_namespace_blockchain_record, get_namespace_cost,
     is_user_zonefile, list_immutable_data_history, list_update_history,
     list_zonefile_history, list_accounts, get_account, put_account,
     delete_account, lookup_snv, put_immutable, put_mutable
 )
-=======
-from blockstack_client import \
-    delete_immutable, \
-    delete_mutable, \
-    get_all_names, \
-    get_consensus_at, \
-    get_immutable, \
-    get_mutable, \
-    get_name_blockchain_record, \
-    get_name_cost, \
-    get_name_profile, \
-    get_name_zonefile, \
-    get_nameops_at, \
-    get_names_in_namespace, \
-    get_names_owned_by_address, \
-    get_namespace_blockchain_record, \
-    get_namespace_cost, \
-    is_user_zonefile, \
-    list_immutable_data_history, \
-    list_update_history, \
-    list_zonefile_history, \
-    list_accounts, \
-    get_account, \
-    put_account, \
-    delete_account, \
-    lookup_snv, \
-    put_immutable, \
-    put_mutable
->>>>>>> 19cf4b42
 
 from blockstack_client.profile import profile_update, zonefile_data_replicate
 
@@ -119,7 +89,6 @@
 import rpc as local_rpc
 import config
 
-<<<<<<< HEAD
 from .config import (
     CONFIG_PATH, CONFIG_DIR, configure, FIRST_BLOCK_TIME_UTC,
     get_utxo_provider_client, set_advanced_mode,
@@ -129,10 +98,8 @@
     BLOCKSTACK_DEBUG, BLOCKSTACK_TEST
 )
 
-from .storage import is_valid_name, is_b40, get_drivers_for_url
-=======
-from .storage import is_valid_hash, is_b40, get_drivers_for_url
->>>>>>> 19cf4b42
+from .b40 import is_b40
+from .storage import get_drivers_for_url
 from .user import add_user_zonefile_url, remove_user_zonefile_url
 
 from pybitcoin import is_b58check_address
@@ -155,15 +122,10 @@
 from .proxy import *
 from .client import analytics_event
 from .app import app_register, app_unregister, app_get_wallet
-<<<<<<< HEAD
-from .scripts import UTXOException
+from .scripts import UTXOException, is_name_valid
 from .user import user_zonefile_urls, user_zonefile_data_pubkey, make_empty_user_zonefile
 
 from .utils import exit_with_error, satoshis_to_btc
-=======
-from .scripts import UTXOException, is_name_valid
-from .user import user_zonefile_urls, user_zonefile_data_pubkey, make_empty_user_zonefile 
->>>>>>> 19cf4b42
 
 log = config.get_logger()
 
@@ -222,11 +184,8 @@
     Return None on success
     Return an error string on error
     """
-<<<<<<< HEAD
-    rc = is_valid_name(fqu)
-=======
-    rc = is_name_valid( fqu )
->>>>>>> 19cf4b42
+
+    rc = is_name_valid(fqu)
     if rc:
         return None
 
@@ -1965,11 +1924,7 @@
     if 'error' in res:
         return res
 
-<<<<<<< HEAD
-    if not is_valid_name(args.name) or not args.service or not args.identifier:
-=======
-    if not is_name_valid(args.name) or len(args.service) == 0 or len(args.identifier) == 0:
->>>>>>> 19cf4b42
+    if not is_name_valid(args.name) or not args.service or not args.identifier:
         return {'error': 'Invalid name or identifier'}
 
     wallet_keys = get_wallet_keys(config_path, password)
@@ -2072,11 +2027,7 @@
     if 'error' in res:
         return res
 
-<<<<<<< HEAD
-    if not is_valid_name(args.name) or not args.service or not args.identifier:
-=======
-    if not is_name_valid(args.name) or len(args.service) == 0 or len(args.identifier) == 0:
->>>>>>> 19cf4b42
+    if not is_name_valid(args.name) or not args.service or not args.identifier:
         return {'error': 'Invalid name or identifier'}
 
     wallet_keys = get_wallet_keys(config_path, password)
@@ -2678,11 +2629,7 @@
     return result
 
 
-<<<<<<< HEAD
-def cli_advanced_get_records_at(args, config_path=CONFIG_PATH):
-=======
-def cli_advanced_get_nameops_at( args, config_path=CONFIG_PATH ):
->>>>>>> 19cf4b42
+def cli_advanced_get_nameops_at(args, config_path=CONFIG_PATH):
     """
     command: get_nameops_at
     help: Get the list of name operations that occurred at a given block number
