--- conflicted
+++ resolved
@@ -4480,17 +4480,11 @@
         """
         if is_api_server(self.config_dir):
             # directly get the inode
-<<<<<<< HEAD
             datastore_id = data.datastore_get_id(datastore['pubkey'])
             if data.is_partially_created(datastore_id, inode_uuid):
                 return {'error': 'Inode {} does not exist: not fully created'.format(inode_uuid), 'errno': errno.ENOENT}
 
             return data.get_inode_data(data.datastore_get_id(datastore['pubkey']), inode_uuid, 0, data_pubkeys, datastore['drivers'], datastore['device_ids'], idata=idata, config_path=self.config_path, blockchain_id=blockchain_id)
-=======
-            return data.get_inode_data(blockchain_id, data.datastore_get_id(datastore['pubkey']), inode_uuid, 0,
-                                       datastore['drivers'], data_pubkeys, idata=idata,
-                                       config_path=self.config_path )
->>>>>>> 5dd01c72
 
         else:
             res = self.check_version()
