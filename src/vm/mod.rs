extern crate regex;

pub mod errors;
pub mod diagnostic;

#[macro_use]
pub mod costs;

pub mod types;

pub mod contracts;

pub mod representations;
pub mod ast;
pub mod contexts;
pub mod database;
pub mod clarity;

mod functions;
mod variables;
mod callables;

pub mod docs;
pub mod analysis;

#[cfg(test)]
mod tests;

pub use vm::types::Value;
use vm::callables::CallableType;
use vm::contexts::{ContractContext, LocalContext, Environment, CallStack};
use vm::contexts::{GlobalContext};
use vm::functions::define::DefineResult;
use vm::errors::{Error, InterpreterError, RuntimeErrorType, CheckErrors, InterpreterResult as Result};
use vm::database::MemoryBackingStore;
<<<<<<< HEAD
use vm::types::QualifiedContractIdentifier;
use vm::costs::{cost_functions, CostOverflowingMath, LimitedCostTracker};
=======
use vm::types::{QualifiedContractIdentifier, TraitIdentifier, PrincipalData};
>>>>>>> 6a574774

pub use vm::representations::{SymbolicExpression, SymbolicExpressionType, ClarityName, ContractName};

pub use vm::contexts::MAX_CONTEXT_DEPTH;
use std::convert::TryInto;

const MAX_CALL_STACK_DEPTH: usize = 128;

fn lookup_variable(name: &str, context: &LocalContext, env: &mut Environment) -> Result<Value> {
    if name.starts_with(char::is_numeric) || name.starts_with('\'') {
        Err(InterpreterError::BadSymbolicRepresentation(format!("Unexpected variable name: {}", name)).into())
    } else {
        if let Some(value) = variables::lookup_reserved_variable(name, context, env)? {
            Ok(value)
<<<<<<< HEAD
=======
        } else if let Some(value) = context.lookup_variable(name) {
            Ok(value)
        } else if let Some(value) = env.contract_context.lookup_variable(name) {
            Ok(value)
        }  else if let Some(value) = context.callable_contracts.get(name) {
            let contract_identifier = &value.0;
            Ok(Value::Principal(PrincipalData::Contract(contract_identifier.clone())))
>>>>>>> 6a574774
        } else {
            runtime_cost!(cost_functions::LOOKUP_VARIABLE_DEPTH, env, context.depth())?;
            if let Some(value) = context.lookup_variable(name).or_else(
                || env.contract_context.lookup_variable(name)) {
                runtime_cost!(cost_functions::LOOKUP_VARIABLE_SIZE, env, value.size())?;
                Ok(value.clone())
            } else {
                Err(CheckErrors::UndefinedVariable(name.to_string()).into())
            }
        }
    }
}

pub fn lookup_function(name: &str, env: &mut Environment)-> Result<CallableType> {
    runtime_cost!(cost_functions::LOOKUP_FUNCTION, env, 0)?;

    if let Some(result) = functions::lookup_reserved_functions(name) {
        Ok(result)
    } else {
        let user_function = env.contract_context.lookup_function(name).ok_or(
            CheckErrors::UndefinedFunction(name.to_string()))?;
        Ok(CallableType::UserFunction(user_function))
    }
}

fn add_stack_trace(result: &mut Result<Value>, env: &Environment) {
    if let Err(Error::Runtime(_, ref mut stack_trace)) = result {
        if stack_trace.is_none() {
            stack_trace.replace(env.call_stack.make_stack_trace());
        }
    }
}

pub fn apply(function: &CallableType, args: &[SymbolicExpression],
             env: &mut Environment, context: &LocalContext) -> Result<Value> {
    let identifier = function.get_identifier();
    // Aaron: in non-debug executions, we shouldn't track a full call-stack.
    //        only enough to do recursion detection.

    // do recursion check on user functions.
    let track_recursion = match function {
        CallableType::UserFunction(_) => true,
        _ => false
    };

    if track_recursion && env.call_stack.contains(&identifier) {
        return Err(CheckErrors::CircularReference(vec![identifier.to_string()]).into())
    }

    if env.call_stack.depth() >= MAX_CALL_STACK_DEPTH {
        return Err(RuntimeErrorType::MaxStackDepthReached.into())
    }

    if let CallableType::SpecialFunction(_, function) = function {
        env.call_stack.insert(&identifier, track_recursion);
        let mut resp = function(args, env, context);
        add_stack_trace(&mut resp, env);
        env.call_stack.remove(&identifier, track_recursion)?;
        resp
    } else {
        let eval_tried: Result<Vec<Value>> =
            args.iter().map(|x| eval(x, env, context)).collect();
        let evaluated_args = eval_tried?;
        env.call_stack.insert(&identifier, track_recursion);
        let mut resp = match function {
            CallableType::NativeFunction(_, function, cost_function) => {
                let arg_size = evaluated_args.len();
                runtime_cost!(cost_function, env, arg_size)?;
                function.apply(evaluated_args)
            },
            CallableType::UserFunction(function) => function.apply(&evaluated_args, env),
            _ => panic!("Should be unreachable.")
        };
        add_stack_trace(&mut resp, env);
        env.call_stack.remove(&identifier, track_recursion)?;
        resp
    }
}

pub fn eval <'a> (exp: &SymbolicExpression, env: &'a mut Environment, context: &LocalContext) -> Result<Value> {
    use vm::representations::SymbolicExpressionType::{AtomValue, Atom, List, LiteralValue, TraitReference, Field};

    match exp.expr {
        AtomValue(ref value) | LiteralValue(ref value) => Ok(value.clone()),
        Atom(ref value) => lookup_variable(&value, context, env),
        List(ref children) => {
            let (function_variable, rest) = children.split_first()
                .ok_or(CheckErrors::NonFunctionApplication)?;
            let function_name = function_variable.match_atom()
                .ok_or(CheckErrors::BadFunctionName)?;
            let f = lookup_function(&function_name, env)?;
            apply(&f, &rest, env, context)
        },
        TraitReference(_, _) | Field(_) => unreachable!("can't be evaluated"),
    }
}


pub fn is_reserved(name: &str) -> bool {
    if let Some(_result) = functions::lookup_reserved_functions(name) {
        true
    } else if variables::is_reserved_name(name) {
        true
    } else {
        false
    }
}

/* This function evaluates a list of expressions, sharing a global context.
 * It returns the final evaluated result.
 */
fn eval_all (expressions: &[SymbolicExpression],
             contract_context: &mut ContractContext,
             global_context: &mut GlobalContext) -> Result<Option<Value>> {
    let mut last_executed = None;
    let context = LocalContext::new();

    for exp in expressions {
        let try_define = {
            global_context.execute(|context| {
                let mut call_stack = CallStack::new();
                let mut env = Environment::new(
                    context, contract_context, &mut call_stack, None, None);
                functions::define::evaluate_define(exp, &mut env)
            })?
        };
        match try_define {
            DefineResult::Variable(name, value) => {
                runtime_cost!(cost_functions::BIND_NAME, global_context, 0)?;

                contract_context.variables.insert(name, value);
            },
            DefineResult::Function(name, value) => {
                runtime_cost!(cost_functions::BIND_NAME, global_context, 0)?;

                contract_context.functions.insert(name, value);
            },
            DefineResult::PersistedVariable(name, value_type, value) => {
                runtime_cost!(cost_functions::CREATE_VAR, global_context, value_type.size())?;
                global_context.database.create_variable(&contract_context.contract_identifier, &name, value_type);
                global_context.database.set_variable(&contract_context.contract_identifier, &name, value)?;
            },
            DefineResult::Map(name, key_type, value_type) => {
                runtime_cost!(cost_functions::CREATE_MAP, global_context,
                              u64::from(key_type.size()).cost_overflow_add(
                                  u64::from(value_type.size()))?)?;
                global_context.database.create_map(&contract_context.contract_identifier, &name, key_type, value_type);
            },
            DefineResult::FungibleToken(name, total_supply) => {
                runtime_cost!(cost_functions::CREATE_FT, global_context, 0)?;

                global_context.database.create_fungible_token(&contract_context.contract_identifier, &name, &total_supply);
            },
            DefineResult::NonFungibleAsset(name, asset_type) => {
                runtime_cost!(cost_functions::CREATE_NFT, global_context, asset_type.size())?;
                global_context.database.create_non_fungible_token(&contract_context.contract_identifier, &name, &asset_type);
            },
            DefineResult::Trait(name, trait_type) => { 
                contract_context.defined_traits.insert(name, trait_type);
            },
            DefineResult::UseTrait(_name, _trait_identifier) => {},
            DefineResult::ImplTrait(trait_identifier) => {
                contract_context.implemented_traits.insert(trait_identifier);
            },
            DefineResult::NoDefine => {
                // not a define function, evaluate normally.
                global_context.execute(|global_context| {
                    let mut call_stack = CallStack::new();
                    let mut env = Environment::new(
                        global_context, contract_context, &mut call_stack, None, None);
                    
                    let result = eval(exp, &mut env, &context)?;
                    last_executed = Some(result);
                    Ok(())
                })?;
            }
        }
    }

    Ok(last_executed)
}

/* Run provided program in a brand new environment, with a transient, empty
 *  database.
 *
 *  Only used by CLI.
 */
pub fn execute(program: &str) -> Result<Option<Value>> {
    let contract_id = QualifiedContractIdentifier::transient();
    let mut contract_context = ContractContext::new(contract_id.clone());
    let mut marf = MemoryBackingStore::new();
    let conn = marf.as_clarity_db();
    let mut global_context = GlobalContext::new(conn, LimitedCostTracker::new_max_limit());
    global_context.execute(|g| {
        let parsed = ast::parse(&contract_id, program)?;
        eval_all(&parsed, &mut contract_context, g)
    })
}


#[cfg(test)]
mod test {
    use std::collections::HashMap;
    use vm::database::{MemoryBackingStore};
    use vm::{Value, LocalContext, GlobalContext, ContractContext, Environment, SymbolicExpression, CallStack};
    use vm::types::{TypeSignature, QualifiedContractIdentifier};
    use vm::callables::{DefinedFunction, DefineType};
    use vm::eval;
    use vm::costs::LimitedCostTracker;

    #[test]
    fn test_simple_user_function() {
        //
        //  test program:
        //  (define (do_work x) (+ 5 x))
        //  (define a 59)
        //  (do_work a)
        //
        let content = [ SymbolicExpression::list(
            Box::new([ SymbolicExpression::atom("do_work".into()),
                       SymbolicExpression::atom("a".into()) ])) ];

        let func_body = SymbolicExpression::list(
            Box::new([ SymbolicExpression::atom("+".into()),
                       SymbolicExpression::atom_value(Value::Int(5)),
                       SymbolicExpression::atom("x".into())]));

        let func_args = vec![("x".into(), TypeSignature::IntType)];
        let user_function = DefinedFunction::new(func_args, 
                                                 func_body, 
                                                 DefineType::Private,
                                                 &"do_work".into(), 
                                                 &"");

        let context = LocalContext::new();
        let mut contract_context = ContractContext::new(QualifiedContractIdentifier::transient());

        let mut marf = MemoryBackingStore::new();
        let mut global_context = GlobalContext::new(marf.as_clarity_db(), LimitedCostTracker::new_max_limit());

        contract_context.variables.insert("a".into(), Value::Int(59));
        contract_context.functions.insert("do_work".into(), user_function);

        let mut call_stack = CallStack::new();
        let mut env = Environment::new(&mut global_context, &contract_context, &mut call_stack, None, None);
        assert_eq!(Ok(Value::Int(64)), eval(&content[0], &mut env, &context));
    }
}<|MERGE_RESOLUTION|>--- conflicted
+++ resolved
@@ -33,12 +33,8 @@
 use vm::functions::define::DefineResult;
 use vm::errors::{Error, InterpreterError, RuntimeErrorType, CheckErrors, InterpreterResult as Result};
 use vm::database::MemoryBackingStore;
-<<<<<<< HEAD
-use vm::types::QualifiedContractIdentifier;
+use vm::types::{QualifiedContractIdentifier, TraitIdentifier, PrincipalData};
 use vm::costs::{cost_functions, CostOverflowingMath, LimitedCostTracker};
-=======
-use vm::types::{QualifiedContractIdentifier, TraitIdentifier, PrincipalData};
->>>>>>> 6a574774
 
 pub use vm::representations::{SymbolicExpression, SymbolicExpressionType, ClarityName, ContractName};
 
@@ -53,22 +49,15 @@
     } else {
         if let Some(value) = variables::lookup_reserved_variable(name, context, env)? {
             Ok(value)
-<<<<<<< HEAD
-=======
-        } else if let Some(value) = context.lookup_variable(name) {
-            Ok(value)
-        } else if let Some(value) = env.contract_context.lookup_variable(name) {
-            Ok(value)
-        }  else if let Some(value) = context.callable_contracts.get(name) {
-            let contract_identifier = &value.0;
-            Ok(Value::Principal(PrincipalData::Contract(contract_identifier.clone())))
->>>>>>> 6a574774
         } else {
             runtime_cost!(cost_functions::LOOKUP_VARIABLE_DEPTH, env, context.depth())?;
             if let Some(value) = context.lookup_variable(name).or_else(
                 || env.contract_context.lookup_variable(name)) {
                 runtime_cost!(cost_functions::LOOKUP_VARIABLE_SIZE, env, value.size())?;
                 Ok(value.clone())
+            }  else if let Some(value) = context.callable_contracts.get(name) {
+                let contract_identifier = &value.0;
+                Ok(Value::Principal(PrincipalData::Contract(contract_identifier.clone())))
             } else {
                 Err(CheckErrors::UndefinedVariable(name.to_string()).into())
             }
