--- conflicted
+++ resolved
@@ -1462,11 +1462,7 @@
                 assert_eq!(stacker_balance.amount_locked, stacked_amt);
             } else {
                 assert_eq!(
-<<<<<<< HEAD
                     stacker_balance.get_available_balance_at_burn_block(burn_height as u64),
-=======
-                    stacker_balance.get_available_balance_at_block(burn_height as u64),
->>>>>>> 9fc8c495
                     balance as u128,
                     "No lock should be active"
                 );
