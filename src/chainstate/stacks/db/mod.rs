--- conflicted
+++ resolved
@@ -2130,11 +2130,7 @@
         // Just update the expected value
         assert_eq!(
             format!("{}", genesis_root_hash),
-<<<<<<< HEAD
-            "340eee2d6393239469876aff49c4662e8c311ec942057edd30204dd9e4d9a9f2"
-=======
             "dd2213e2a0f506ec519672752f033ce2070fa279a579d983bcf2edefb35ce131"
->>>>>>> dcd6ce3c
         );
     }
 
@@ -2228,11 +2224,7 @@
         // Just update the expected value
         assert_eq!(
             format!("{}", genesis_root_hash),
-<<<<<<< HEAD
-            "8260528c8dfb61f45811985d122c07b56a7c3059c2441f741c66f762c3f71de7"
-=======
             "30f4472782b844e508bfebd8912f271270c1fd04393cd18e884f42dbb1a133f1"
->>>>>>> dcd6ce3c
         );
     }
 }