use rand::Rng;
use std::io;
use std::io::{Read, Write};
use std::fs;
use std::env;
use std::process;
use std::convert::TryInto;
use util::log;

use chainstate::burn::BlockHeaderHash;
use chainstate::stacks::index::storage::{TrieFileStorage};


use vm::ast::parse;
use vm::contexts::OwnedEnvironment;
use vm::database::{ClarityDatabase, SqliteStore, SqliteConnection, KeyValueStorage,
                   MarfedKV, memory_db, sqlite_marf};
use vm::errors::{InterpreterResult};
use vm::{SymbolicExpression, SymbolicExpressionType, Value};
use vm::analysis::{AnalysisDatabase, run_analysis};
use vm::analysis::contract_interface_builder::build_contract_interface;
use vm::analysis::types::ContractAnalysis;
use vm::types::{QualifiedContractIdentifier, PrincipalData};

use address::c32::c32_address;

use serde::Serialize;

#[cfg(test)]
macro_rules! panic_test {
    () => { panic!() }
}
#[cfg(not(test))]
macro_rules! panic_test {
    () => { process::exit(1) }
}

#[cfg_attr(tarpaulin, skip)]
fn print_usage(invoked_by: &str) {
    eprintln!("Usage: {} [command]
where command is one of:

  initialize         to initialize a local VM state database.
  mine_block         to simulated mining a new block.
  get_block_height   to print the simulated block height.
  check              to typecheck a potential contract definition.
  launch             to launch a initialize a new contract in the local state database.
  eval               to evaluate (in read-only mode) a program in a given contract context.
  eval_raw           to typecheck and evaluate an expression without a contract or database context.
  repl               to typecheck and evaluate expressions in a stdin/stdout loop.
  execute            to execute a public function of a defined contract.
  generate_address   to generate a random Stacks public address for testing purposes.

", invoked_by);
    panic_test!()
}

#[cfg_attr(tarpaulin, skip)]
fn friendly_expect<A,B: std::fmt::Display>(input: Result<A,B>, msg: &str) -> A {
    input.unwrap_or_else(|e| {
        eprintln!("{}\nCaused by: {}", msg, e);
        panic_test!();
    })
}

#[cfg_attr(tarpaulin, skip)]
fn friendly_expect_opt<A>(input: Option<A>, msg: &str) -> A {
    input.unwrap_or_else(|| {
        eprintln!("{}", msg);
        panic_test!();
    })
}

fn clarity_db(marf_kv: &mut MarfedKV) -> ClarityDatabase {
    ClarityDatabase::new(Box::new(marf_kv))
}


// This function is pretty weird! But it helps cut down on
//   repeating a lot of block initialization for the simulation commands.
fn in_block<F,R>(mut marf_kv: MarfedKV, f: F) -> R
where F: FnOnce(MarfedKV) -> (MarfedKV, R) {
    let from = marf_kv.get_chain_tip().clone();
    let random_bytes = rand::thread_rng().gen::<[u8; 32]>();
    let to = friendly_expect_opt(BlockHeaderHash::from_bytes(&random_bytes),
                                 "Failed to generate random block header.");
    marf_kv.begin(&from, &to);
    let (mut marf_return, result) = f(marf_kv);
    marf_return.commit();
    result
}

pub fn invoke_command(invoked_by: &str, args: &[String]) {
    if args.len() < 1 {
        print_usage(invoked_by)
    }

    match args[0].as_ref() {
        "initialize" => {
            if args.len() < 2 {
                eprintln!("Usage: {} {} [vm-state.db]", invoked_by, args[0]);
                panic_test!();
            }

            let marf_kv = friendly_expect(sqlite_marf(&args[1], None), "Failed to open VM database.");
            in_block(marf_kv, |mut kv| {
                { let mut db = clarity_db(&mut kv);
                  db.initialize() };
                (kv, ())
            });
            println!("Database created.");
        },
        "generate_address" => {
            // random 20 bytes
            let random_bytes = rand::thread_rng().gen::<[u8; 20]>();
            // version = 22
            let addr = friendly_expect(c32_address(22, &random_bytes), "Failed to generate address");
            println!("{}", addr);
        },
        "check" => {
            if args.len() < 2 {
                eprintln!("Usage: {} {} [program-file.clar] (vm-state.db)", invoked_by, args[0]);
                panic_test!();
            }

            let contract_id = QualifiedContractIdentifier::transient();

            let content: String = friendly_expect(fs::read_to_string(&args[1]),
                                                  &format!("Error reading file: {}", args[1]));

            let mut ast = friendly_expect(parse(&contract_id, &content), "Failed to parse program");

            let contract_analysis = {
                if args.len() >= 3 {
                    // use a persisted marf
                    let mut marf = friendly_expect(sqlite_marf(&args[2], None), "Failed to open VM database.");
                    let result = { let mut db = AnalysisDatabase::new(Box::new(&mut marf));
                                   run_analysis(&contract_id, &mut ast, &mut db, false) };
                    marf.commit();
                    result
                } else {
                    let memory = friendly_expect(SqliteConnection::memory(), "Could not open in-memory analysis DB");
                    let mut db = AnalysisDatabase::new(Box::new(memory));
                    run_analysis(&contract_id, &mut ast, &mut db, false)
                }
            }.unwrap_or_else(|e| {
                println!("{}", &e.diagnostic);
                panic_test!();
            });

            match args.last() {
                Some(s) if s == "--output_analysis" => {
                    println!("{}", build_contract_interface(&contract_analysis).serialize());
                },
                _ => {
                    println!("Checks passed.");
                }
            }
        },
        "repl" => {
            let mut vm_env = OwnedEnvironment::memory();
            let mut exec_env = vm_env.get_exec_environment(None);

            let mut analysis_db = AnalysisDatabase::memory();

            let contract_id = QualifiedContractIdentifier::transient();

            let mut stdout = io::stdout();

            loop {
                let content: String = {
                    let mut buffer = String::new();
                    stdout.write(b"> ").unwrap_or_else(|e| {
                        panic!("Failed to write stdout prompt string:\n{}", e);
                    });
                    stdout.flush().unwrap_or_else(|e| {
                        panic!("Failed to flush stdout prompt string:\n{}", e);
                    });
                    match io::stdin().read_line(&mut buffer) {
                        Ok(_) => buffer,
                        Err(error) => {
                            eprintln!("Error reading from stdin:\n{}", error);
                            panic_test!();
                        }
                    }
                };

                let mut ast = match parse(&contract_id, &content) {
                    Ok(val) => val,
                    Err(error) => {
                        println!("Parse error:\n{}", error);
                        continue;
                    }
                };

                match run_analysis(&contract_id, &mut ast, &mut analysis_db, true) {
                    Ok(_) => (),
                    Err(error) => {
                        println!("Type check error:\n{}", error);
                        continue;
                    } 
                }

                let eval_result = match exec_env.eval_raw(&content) {
                    Ok(val) => val,
                    Err(error) => {
                        println!("Execution error:\n{}", error);
                        continue;
                    }
                };
                
                println!("{}", eval_result);
            }
        },
        "eval_raw" => {
            let content: String = {
                let mut buffer = String::new();
                friendly_expect(io::stdin().read_to_string(&mut buffer), "Error reading from stdin.");
                buffer
            };

            let mut analysis_db = AnalysisDatabase::memory();

            let mut vm_env = OwnedEnvironment::memory();
            
            let contract_id = QualifiedContractIdentifier::transient(); 
            
            let mut ast = friendly_expect(parse(&contract_id, &content), "Failed to parse program.");
            match run_analysis(&contract_id, &mut ast, &mut analysis_db, true) {
                Ok(_) => {
                    let result = vm_env.get_exec_environment(None).eval_raw(&content);
                    match result {
                        Ok(x) => {
                            println!("Program executed successfully! Output: \n{}", x);
                        },
                        Err(error) => {
                            eprintln!("Program execution error: \n{}", error);
                            panic_test!();
                        }
                    }
                },
                Err(error) => {
                    eprintln!("Type check error.\n{}", error);
                    panic_test!();
                }
            }
        },
        "eval" => {
            if args.len() < 3 {
                eprintln!("Usage: {} {} [context-contract-name] (program.clar) [vm-state.db]", invoked_by, args[0]);
                panic_test!();
            }

            let vm_filename = 
                if args.len() == 3 {
                    &args[2]
                } else {
                    &args[3]
                };

            let mut marf_kv = friendly_expect(sqlite_marf(vm_filename, None), "Failed to open VM database.");
            let db = ClarityDatabase::new(Box::new(&mut marf_kv));

            let content: String = {
                if args.len() == 3 {
                    let mut buffer = String::new();
                    friendly_expect(io::stdin().read_to_string(&mut buffer),
                                    "Error reading from stdin.");
                    buffer
                } else {
                    friendly_expect(fs::read_to_string(&args[2]),
                                    &format!("Error reading file: {}", args[2]))
                }
            };

            let contract_name = &args[1];
            let contract_identifier = friendly_expect(QualifiedContractIdentifier::local(contract_name), 
                                                      "Failed to get contract name");

            let mut vm_env = OwnedEnvironment::new(db);
            
            let result = vm_env.get_exec_environment(None)
                .eval_read_only(&contract_identifier, &content);

            match result {
                Ok(x) => {
                    println!("Program executed successfully! Output: \n{}", x);
                },
                Err(error) => { 
                    eprintln!("Program execution error: \n{}", error);
                    panic_test!();
                }
            }
        },
        "launch" => {
            if args.len() < 4 {
                eprintln!("Usage: {} {} [contract-name] [contract-definition.clar] [vm-state.db]", invoked_by, args[0]);
                panic_test!();
            }
            let vm_filename = &args[3];

            let contract_identifier = friendly_expect(QualifiedContractIdentifier::parse(&args[1]), "Failed to parse contract identifier.");

            let contract_content: String = friendly_expect(fs::read_to_string(&args[2]),
                                                           &format!("Error reading file: {}", args[2]));

            let mut ast = friendly_expect(parse(&contract_identifier, &contract_content), "Failed to parse program.");
            let marf_kv = friendly_expect(sqlite_marf(vm_filename, None), "Failed to open VM database.");
            let result = in_block(
                marf_kv,
                |mut marf| {
                    let analysis_result = { 
                        let mut db = AnalysisDatabase::new(Box::new(&mut marf));
                        
                        run_analysis(&contract_identifier, &mut ast, &mut db, true)
                    };

                    match analysis_result {
                        Err(e) => (marf, Err(e)),
                        Ok(analysis) => {
                            let result = {
                                let db = ClarityDatabase::new(Box::new(&mut marf));
                                let mut vm_env = OwnedEnvironment::new(db);
                                vm_env.initialize_contract(contract_identifier, &contract_content)
                            };
                            (marf, Ok((analysis, result)))
                        }
                    }
                });

            match result {
                Ok((contract_analysis, Ok(_x))) => {
                    match args.last() {
                        Some(s) if s == "--output_analysis" => {
                            println!("{}", build_contract_interface(&contract_analysis).serialize());
                        },
                        _ => {
                            println!("Contract initialized!");
                        }
                    }
                },
                Err(error) => {
                    eprintln!("Contract initialization error: \n{}", error);
                    panic_test!();
                },
                Ok((_, Err(error))) => {
                    eprintln!("Contract initialization error: \n{}", error);
                    panic_test!();
                }
            }
        },
        "execute" => {
            if args.len() < 5 {
                eprintln!("Usage: {} {} [vm-state.db] [contract-identifier] [public-function-name] [sender-address] [args...]", invoked_by, args[0]);
                panic_test!();
            }
            let vm_filename = &args[1];
            let marf_kv = friendly_expect(sqlite_marf(vm_filename, None), "Failed to open VM database.");

            let contract_identifier = friendly_expect(QualifiedContractIdentifier::parse(&args[2]), "Failed to parse contract identifier.");

            let tx_name = &args[3];            
            let sender_in = &args[4];

<<<<<<< HEAD
=======
            let sender = 
                friendly_expect_opt(
                    friendly_expect(parse(&format!("'{}", sender_in)),
                                    &format!("Error parsing sender {}", sender_in))
                        .pop(),
                    &format!("Failed to read a sender from {}", sender_in));
>>>>>>> 4e39cb9d
            let sender = {
                if let Ok(sender) = PrincipalData::parse_standard_principal(sender_in) {
                    PrincipalData::Standard(sender.clone())
                } else {
                    eprintln!("Unexpected result parsing sender: {}", sender_in);
                    panic_test!();
                }
            };

            let arguments: Vec<_> = args[5..]
                .iter()
                .map(|argument| {
                    let mut argument_parsed = friendly_expect(
                        parse(&contract_identifier, argument),
                        &format!("Error parsing argument \"{}\"", argument));
                    let argument_value = friendly_expect_opt(
                        argument_parsed.pop(),
                        &format!("Failed to parse a value from the argument: {}", argument));
                    let argument_value = friendly_expect_opt(
                        argument_value.match_atom_value(),
                        &format!("Expected a literal value from the argument: {}", argument));
                    SymbolicExpression::atom_value(argument_value.clone())
                })
                .collect();

            let result = in_block(marf_kv, |mut marf| {
                let result = {
                    let db = ClarityDatabase::new(Box::new(&mut marf));
                    let mut vm_env = OwnedEnvironment::new(db);
                    vm_env.execute_transaction(Value::Principal(sender), contract_identifier, &tx_name, &arguments) };
                (marf, result)
            });

            match result {
                Ok((x, _)) => {
                    if let Value::Response(data) = x {
                        if data.committed {
                            println!("Transaction executed and committed. Returned: {}", data.data);
                        } else {
                            println!("Aborted: {}", data.data);
                        }
                    } else {
                        panic!(format!("Expected a ResponseType result from transaction. Found: {}", x));
                    }
                },
                Err(error) => {
                    eprintln!("Transaction execution error: \n{}", error);
                    panic_test!();
                }
            }
        },
        // TODO :: need to rework a bunch of how this simulation works.
        //         get block info items will need to consult the marf
        "mine_block" => {
            // TODO: add optional args for specifying timestamps and number of blocks to mine.
            if args.len() < 3 {
                eprintln!("Usage: {} {} [block time] [vm-state.db]", invoked_by, args[0]);
                panic_test!();
            }

            let block_time: u64 = friendly_expect(args[1].parse(), "Failed to parse block time");

            let db = match SqliteConnection::open(&args[2]) {
                Ok(db) => db,
                Err(error) => {
                    eprintln!("Could not open vm-state: \n{}", error);
                    panic_test!();
                }
            };

            let mut db = ClarityDatabase::new(Box::new(db));
            db.begin();
            db.sim_mine_block_with_time(block_time);
            db.commit();
            println!("Simulated block mine!");
        },
        "get_block_height" => {
            if args.len() < 2 {
                eprintln!("Usage: {} {} [vm-state.db]", invoked_by, args[0]);
                panic_test!();
            }

            let db = match SqliteConnection::open(&args[1]) {
                Ok(db) => db,
                Err(error) => {
                    eprintln!("Could not open vm-state: \n{}", error);
                    panic_test!();
                }
            };

            let mut db = ClarityDatabase::new(Box::new(db));
            db.begin();
            let blockheight = db.get_simmed_block_height();
            println!("Simulated block height: \n{}", blockheight);
            db.roll_back();
        },
        _ => {
            print_usage(invoked_by)
        }
    }
}

#[cfg(test)]
mod test {
    use super::*;
    #[test]
    fn test_samples() {
        let db_name = format!("/tmp/db_{}", rand::thread_rng().gen::<i32>());
        invoke_command("test", &["initialize".to_string(), db_name.clone()]);
        invoke_command("test", &["check".to_string(), "sample-programs/tokens.clar".to_string(), db_name.clone()]);
        invoke_command("test", &["launch".to_string(), "S1G2081040G2081040G2081040G208105NK8PE5.tokens".to_string(),
                                 "sample-programs/tokens.clar".to_string(), db_name.clone()]);
        invoke_command("test", &["check".to_string(), "sample-programs/names.clar".to_string(), db_name.clone()]);
        invoke_command("test", &["launch".to_string(), "S1G2081040G2081040G2081040G208105NK8PE5.names".to_string(),
                                 "sample-programs/names.clar".to_string(), db_name.clone()]);
        invoke_command("test", &["execute".to_string(), db_name.clone(), "S1G2081040G2081040G2081040G208105NK8PE5.tokens".to_string(),
                                 "mint!".to_string(), "SZ2J6ZY48GV1EZ5V2V5RB9MP66SW86PYKKQ9H6DPR".to_string(),
                                 "1000".to_string()]);
    }
}<|MERGE_RESOLUTION|>--- conflicted
+++ resolved
@@ -362,15 +362,6 @@
             let tx_name = &args[3];            
             let sender_in = &args[4];
 
-<<<<<<< HEAD
-=======
-            let sender = 
-                friendly_expect_opt(
-                    friendly_expect(parse(&format!("'{}", sender_in)),
-                                    &format!("Error parsing sender {}", sender_in))
-                        .pop(),
-                    &format!("Failed to read a sender from {}", sender_in));
->>>>>>> 4e39cb9d
             let sender = {
                 if let Ok(sender) = PrincipalData::parse_standard_principal(sender_in) {
                     PrincipalData::Standard(sender.clone())
