--- conflicted
+++ resolved
@@ -4,11 +4,8 @@
 use std::convert::TryFrom;
 use std::{thread, thread::JoinHandle};
 use std::net::SocketAddr;
-<<<<<<< HEAD
-=======
 use std::collections::VecDeque;
 
->>>>>>> 8bce1e5d
 use stacks::burnchains::{Burnchain, BurnchainHeaderHash, Txid, PublicKey};
 use stacks::chainstate::burn::db::burndb::{BurnDB};
 use stacks::chainstate::stacks::db::{StacksChainState, StacksHeaderInfo, ClarityTx};
@@ -324,11 +321,8 @@
     let burn_fee_cap = config.burnchain.burn_fee_cap;
     let mine_microblocks = config.node.mine_microblocks;
 
-<<<<<<< HEAD
     let mut bitcoin_controller = BitcoinRegtestController::new_dummy(config);
 
-=======
->>>>>>> 8bce1e5d
     let blocks_path = chainstate.blocks_path.clone();
     let mut block_on_recv = false;
 
@@ -362,7 +356,7 @@
                         // out of blocks to process.
                         block_on_recv = true;
                     }
-                }
+                },
                 RelayerDirective::HandleNetResult(ref mut net_result) => {
                     let block_receipts = relayer.process_network_result(&local_peer, net_result,
                                                                         &mut burndb, &mut chainstate, &mut mem_pool)
@@ -453,14 +447,9 @@
                     bump_processed_counter(&blocks_processed);
                 },
                 RelayerDirective::RegisterKey(ref last_burn_block) => {
-<<<<<<< HEAD
                     rotate_vrf_and_register(&mut keychain, last_burn_block, &mut bitcoin_controller);
                     bump_processed_counter(&blocks_processed);
-                },
-=======
-                    rotate_vrf_and_register(&mut keychain, last_burn_block, &mut bitcoin_controller)
                 }
->>>>>>> 8bce1e5d
             }
         }
     });
